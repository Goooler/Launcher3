--- conflicted
+++ resolved
@@ -23,11 +23,7 @@
     android:importantForAccessibility="yes"
     android:background="@drawable/keyboard_quick_switch_task_view_background"
     android:clipToOutline="true"
-<<<<<<< HEAD
-    launcher:borderColor="?android:attr/colorAccentSecondaryVariant">
-=======
     launcher:borderColor="?androidprv:attr/materialColorOutline">
->>>>>>> 12ac6fdc
 
     <androidx.constraintlayout.widget.ConstraintLayout
         android:id="@+id/content"
