<?xml version="1.0" encoding="utf-8"?><!--
     Copyright (C) 2017 The Android Open Source Project

     Licensed under the Apache License, Version 2.0 (the "License");
     you may not use this file except in compliance with the License.
     You may obtain a copy of the License at

          http://www.apache.org/licenses/LICENSE-2.0

     Unless required by applicable law or agreed to in writing, software
     distributed under the License is distributed on an "AS IS" BASIS,
     WITHOUT WARRANTIES OR CONDITIONS OF ANY KIND, either express or implied.
     See the License for the specific language governing permissions and
     limitations under the License.
-->
<!-- NOTE! don't add dimensions for margins / paddings / sizes that change per orientation to this
     file, they need to be loaded at runtime. -->
<com.android.quickstep.views.TaskView
    xmlns:android="http://schemas.android.com/apk/res/android"
    xmlns:androidprv="http://schemas.android.com/apk/prv/res/android"
    xmlns:launcher="http://schemas.android.com/apk/res-auto"
    android:layout_width="match_parent"
    android:layout_height="match_parent"
    android:clipChildren="false"
    android:defaultFocusHighlightEnabled="false"
    android:focusable="true"
<<<<<<< HEAD
    launcher:borderColor="?android:attr/colorAccentSecondaryVariant">
=======
    launcher:borderColor="?androidprv:attr/materialColorOutline">
>>>>>>> 12ac6fdc

    <com.android.quickstep.views.TaskThumbnailView
        android:id="@+id/snapshot"
        android:layout_width="match_parent"
        android:layout_height="match_parent"/>

    <!-- Filtering affects only alpha instead of the visibility since visibility can be altered
         separately through RecentsView#resetFromSplitSelectionState() -->
    <ImageView
        android:id="@+id/show_windows"
        android:layout_height="@dimen/recents_filter_icon_size"
        android:layout_width="@dimen/recents_filter_icon_size"
        android:layout_gravity="end"
        android:alpha="0"
        android:tint="@color/recents_filter_icon"
        android:importantForAccessibility="no"
        android:src="@drawable/ic_select_windows" />

    <com.android.quickstep.views.IconView
        android:id="@+id/icon"
        android:layout_width="@dimen/task_thumbnail_icon_size"
        android:layout_height="@dimen/task_thumbnail_icon_size"
        android:focusable="false"
        android:importantForAccessibility="no"/>
</com.android.quickstep.views.TaskView><|MERGE_RESOLUTION|>--- conflicted
+++ resolved
@@ -24,11 +24,7 @@
     android:clipChildren="false"
     android:defaultFocusHighlightEnabled="false"
     android:focusable="true"
-<<<<<<< HEAD
-    launcher:borderColor="?android:attr/colorAccentSecondaryVariant">
-=======
     launcher:borderColor="?androidprv:attr/materialColorOutline">
->>>>>>> 12ac6fdc
 
     <com.android.quickstep.views.TaskThumbnailView
         android:id="@+id/snapshot"
