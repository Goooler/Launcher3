--- conflicted
+++ resolved
@@ -25,11 +25,7 @@
     android:clipToOutline="true"
     android:defaultFocusHighlightEnabled="false"
     android:focusable="true"
-<<<<<<< HEAD
-    launcher:borderColor="?android:attr/colorAccentSecondaryVariant">
-=======
     launcher:borderColor="?androidprv:attr/materialColorOutline">
->>>>>>> 12ac6fdc
 
     <View
         android:id="@+id/background"
