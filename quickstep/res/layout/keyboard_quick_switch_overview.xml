--- conflicted
+++ resolved
@@ -22,11 +22,7 @@
     android:layout_height="@dimen/keyboard_quick_switch_taskview_height"
     android:clipToOutline="true"
     android:importantForAccessibility="yes"
-<<<<<<< HEAD
-    launcher:borderColor="?android:attr/colorAccentSecondaryVariant">
-=======
     launcher:borderColor="?androidprv:attr/materialColorOutline">
->>>>>>> 12ac6fdc
 
     <androidx.constraintlayout.widget.ConstraintLayout
         android:id="@+id/content"
