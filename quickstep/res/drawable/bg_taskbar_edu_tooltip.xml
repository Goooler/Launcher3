--- conflicted
+++ resolved
@@ -18,9 +18,5 @@
     android:shape="rectangle">
 
     <corners android:radius="@dimen/dialogCornerRadius" />
-<<<<<<< HEAD
-    <solid android:color="?android:attr/colorSurface" />
-=======
     <solid android:color="?androidprv:attr/materialColorSurfaceBright"/>
->>>>>>> 12ac6fdc
 </shape>