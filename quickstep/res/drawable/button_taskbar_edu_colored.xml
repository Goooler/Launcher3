<?xml version="1.0" encoding="utf-8"?>
<!-- Copyright (C) 2021 The Android Open Source Project

     Licensed under the Apache License, Version 2.0 (the "License");
     you may not use this file except in compliance with the License.
     You may obtain a copy of the License at

          http://www.apache.org/licenses/LICENSE-2.0

     Unless required by applicable law or agreed to in writing, software
     distributed under the License is distributed on an "AS IS" BASIS,
     WITHOUT WARRANTIES OR CONDITIONS OF ANY KIND, either express or implied.
     See the License for the specific language governing permissions and
     limitations under the License.
-->

<inset
    xmlns:android="http://schemas.android.com/apk/res/android">
    <ripple
        android:color="?android:attr/colorControlHighlight">
        <item>
            <shape android:shape="rectangle">
                <corners android:radius="16dp"/>
<<<<<<< HEAD
                <solid android:color="?android:attr/colorAccentPrimary"/>
=======
                <solid android:color="@color/taskbar_edu_button_color"/>
>>>>>>> 12ac6fdc
            </shape>
        </item>
    </ripple>
</inset><|MERGE_RESOLUTION|>--- conflicted
+++ resolved
@@ -21,11 +21,7 @@
         <item>
             <shape android:shape="rectangle">
                 <corners android:radius="16dp"/>
-<<<<<<< HEAD
-                <solid android:color="?android:attr/colorAccentPrimary"/>
-=======
                 <solid android:color="@color/taskbar_edu_button_color"/>
->>>>>>> 12ac6fdc
             </shape>
         </item>
     </ripple>
