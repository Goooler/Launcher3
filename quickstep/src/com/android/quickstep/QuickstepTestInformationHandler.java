--- conflicted
+++ resolved
@@ -2,15 +2,11 @@
 
 import android.app.Activity;
 import android.content.Context;
+import android.graphics.Rect;
 import android.os.Bundle;
 
-<<<<<<< HEAD
-import com.android.launcher3.LauncherState;
-import com.android.launcher3.config.FeatureFlags;
-=======
 import androidx.annotation.Nullable;
 
->>>>>>> daf801c6
 import com.android.launcher3.testing.TestInformationHandler;
 import com.android.launcher3.testing.TestProtocol;
 import com.android.launcher3.touch.PagedOrientationHandler;
@@ -25,11 +21,7 @@
     }
 
     @Override
-<<<<<<< HEAD
-    public Bundle call(String method) {
-=======
     public Bundle call(String method, String arg, @Nullable Bundle extras) {
->>>>>>> daf801c6
         final Bundle response = new Bundle();
         switch (method) {
             case TestProtocol.REQUEST_HOME_TO_OVERVIEW_SWIPE_HEIGHT: {
@@ -47,16 +39,6 @@
                 return response;
             }
 
-<<<<<<< HEAD
-            case TestProtocol.REQUEST_HOTSEAT_TOP: {
-                return getLauncherUIProperty(
-                        Bundle::putInt, PortraitStatesTouchController::getHotseatTop);
-            }
-
-            case TestProtocol.REQUEST_OVERVIEW_SHARE_ENABLED: {
-                response.putBoolean(TestProtocol.TEST_INFO_RESPONSE_FIELD,
-                        FeatureFlags.ENABLE_OVERVIEW_SHARE.get());
-=======
             case TestProtocol.REQUEST_GET_FOCUSED_TASK_HEIGHT_FOR_TABLET: {
                 if (!mDeviceProfile.isTablet) {
                     return null;
@@ -65,22 +47,28 @@
                 LauncherActivityInterface.INSTANCE.calculateTaskSize(mContext, mDeviceProfile,
                         focusedTaskRect);
                 response.putInt(TestProtocol.TEST_INFO_RESPONSE_FIELD, focusedTaskRect.height());
->>>>>>> daf801c6
                 return response;
             }
 
-            case TestProtocol.REQUEST_OVERVIEW_CONTENT_PUSH_ENABLED: {
-                response.putBoolean(TestProtocol.TEST_INFO_RESPONSE_FIELD,
-                        FeatureFlags.ENABLE_OVERVIEW_CONTENT_PUSH.get());
+            case TestProtocol.REQUEST_GET_GRID_TASK_SIZE_RECT_FOR_TABLET: {
+                if (!mDeviceProfile.isTablet) {
+                    return null;
+                }
+                Rect gridTaskRect = new Rect();
+                LauncherActivityInterface.INSTANCE.calculateGridTaskSize(mContext, mDeviceProfile,
+                        gridTaskRect, PagedOrientationHandler.PORTRAIT);
+                response.putParcelable(TestProtocol.TEST_INFO_RESPONSE_FIELD, gridTaskRect);
+                return response;
+            }
+
+            case TestProtocol.REQUEST_GET_OVERVIEW_PAGE_SPACING: {
+                response.putInt(TestProtocol.TEST_INFO_RESPONSE_FIELD,
+                        mDeviceProfile.overviewPageSpacing);
                 return response;
             }
         }
 
-<<<<<<< HEAD
-        return super.call(method);
-=======
         return super.call(method, arg, extras);
->>>>>>> daf801c6
     }
 
     @Override
