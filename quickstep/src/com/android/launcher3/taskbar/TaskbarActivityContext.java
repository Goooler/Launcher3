--- conflicted
+++ resolved
@@ -15,80 +15,82 @@
  */
 package com.android.launcher3.taskbar;
 
+import static android.content.pm.PackageManager.FEATURE_PC;
 import static android.view.ViewGroup.LayoutParams.MATCH_PARENT;
+import static android.view.WindowManager.LayoutParams.FLAG_NOT_FOCUSABLE;
 import static android.view.WindowManager.LayoutParams.LAYOUT_IN_DISPLAY_CUTOUT_MODE_ALWAYS;
-import static android.view.WindowManager.LayoutParams.TYPE_APPLICATION_OVERLAY;
-
+import static android.view.WindowManager.LayoutParams.TYPE_NAVIGATION_BAR_PANEL;
+
+import static com.android.launcher3.logging.StatsLogManager.LauncherEvent.LAUNCHER_FOLDER_OPEN;
+import static com.android.systemui.shared.system.QuickStepContract.SYSUI_STATE_NOTIFICATION_PANEL_EXPANDED;
+import static com.android.systemui.shared.system.QuickStepContract.SYSUI_STATE_QUICK_SETTINGS_EXPANDED;
 import static com.android.systemui.shared.system.WindowManagerWrapper.ITYPE_BOTTOM_TAPPABLE_ELEMENT;
 import static com.android.systemui.shared.system.WindowManagerWrapper.ITYPE_EXTRA_NAVIGATION_BAR;
 
+import android.animation.AnimatorSet;
 import android.app.ActivityOptions;
 import android.content.ActivityNotFoundException;
 import android.content.Context;
 import android.content.Intent;
+import android.content.pm.ActivityInfo.Config;
 import android.content.pm.LauncherApps;
+import android.content.res.Resources;
+import android.graphics.Insets;
 import android.graphics.PixelFormat;
-import android.graphics.Point;
 import android.graphics.Rect;
-import android.graphics.drawable.Drawable;
 import android.os.Process;
 import android.os.SystemProperties;
+import android.provider.Settings;
 import android.util.Log;
 import android.view.ContextThemeWrapper;
 import android.view.Display;
 import android.view.Gravity;
 import android.view.LayoutInflater;
+import android.view.RoundedCorner;
 import android.view.View;
 import android.view.WindowManager;
+import android.widget.FrameLayout;
 import android.widget.Toast;
 
 import androidx.annotation.NonNull;
 import androidx.annotation.Nullable;
 
 import com.android.launcher3.AbstractFloatingView;
+import com.android.launcher3.BubbleTextView;
 import com.android.launcher3.DeviceProfile;
-<<<<<<< HEAD
-import com.android.launcher3.DragSource;
-import com.android.launcher3.DropTarget;
-import com.android.launcher3.LauncherSettings.Favorites;
-import com.android.launcher3.R;
-import com.android.launcher3.dragndrop.DragController;
-import com.android.launcher3.dragndrop.DragOptions;
-import com.android.launcher3.dragndrop.DragView;
-import com.android.launcher3.dragndrop.DraggableView;
-=======
 import com.android.launcher3.DeviceProfile.DeviceProfileListenable;
 import com.android.launcher3.DeviceProfile.OnDeviceProfileChangeListener;
 import com.android.launcher3.LauncherSettings.Favorites;
 import com.android.launcher3.R;
 import com.android.launcher3.Utilities;
 import com.android.launcher3.dot.DotInfo;
->>>>>>> daf801c6
 import com.android.launcher3.folder.Folder;
 import com.android.launcher3.folder.FolderIcon;
+import com.android.launcher3.logger.LauncherAtom;
+import com.android.launcher3.model.data.AppInfo;
 import com.android.launcher3.model.data.FolderInfo;
 import com.android.launcher3.model.data.ItemInfo;
 import com.android.launcher3.model.data.WorkspaceItemInfo;
-import com.android.launcher3.taskbar.TaskbarNavButtonController.TaskbarButton;
+import com.android.launcher3.popup.PopupDataProvider;
 import com.android.launcher3.touch.ItemClickHandler;
 import com.android.launcher3.util.OnboardingPrefs;
 import com.android.launcher3.util.PackageManagerHelper;
+import com.android.launcher3.util.SettingsCache;
 import com.android.launcher3.util.Themes;
 import com.android.launcher3.util.TraceHelper;
+import com.android.launcher3.util.ViewCache;
 import com.android.launcher3.views.ActivityContext;
 import com.android.quickstep.SysUINavigationMode;
 import com.android.quickstep.SysUINavigationMode.Mode;
 import com.android.systemui.shared.recents.model.Task;
+import com.android.systemui.shared.rotation.RotationButtonController;
 import com.android.systemui.shared.system.ActivityManagerWrapper;
 import com.android.systemui.shared.system.WindowManagerWrapper;
-<<<<<<< HEAD
-=======
 import com.android.systemui.unfold.util.ScopedUnfoldTransitionProgressProvider;
 
 import java.io.PrintWriter;
 import java.util.ArrayList;
 import java.util.List;
->>>>>>> daf801c6
 
 /**
  * The {@link ActivityContext} with which we inflate Taskbar-related Views. This allows UI elements
@@ -104,35 +106,23 @@
 
     private static final String WINDOW_TITLE = "Taskbar";
 
-    private final DeviceProfile mDeviceProfile;
     private final LayoutInflater mLayoutInflater;
     private final TaskbarDragLayer mDragLayer;
-<<<<<<< HEAD
-    private final TaskbarIconController mIconController;
-    private final MyDragController mDragController;
-=======
     private final TaskbarAllAppsContainerView mAppsView;
     private final TaskbarControllers mControllers;
     private final List<OnDeviceProfileChangeListener> mDPChangeListeners = new ArrayList<>();
 
     private DeviceProfile mDeviceProfile;
->>>>>>> daf801c6
 
     private final WindowManager mWindowManager;
+    private final @Nullable RoundedCorner mLeftCorner, mRightCorner;
+    private final int mTaskbarHeightForIme;
     private WindowManager.LayoutParams mWindowLayoutParams;
+    private boolean mIsFullscreen;
+    // The size we should return to when we call setTaskbarWindowFullscreen(false)
+    private int mLastRequestedNonFullscreenHeight;
 
     private final SysUINavigationMode.Mode mNavMode;
-<<<<<<< HEAD
-    private final TaskbarNavButtonController mNavButtonController;
-
-    private final boolean mIsSafeModeEnabled;
-
-    @NonNull
-    private TaskbarUIController mUIController = TaskbarUIController.DEFAULT;
-
-    private final View.OnClickListener mOnTaskbarIconClickListener;
-    private final View.OnLongClickListener mOnTaskbarIconLongClickListener;
-=======
     private final boolean mImeDrawsImeNavBar;
     private final ViewCache mViewCache = new ViewCache();
 
@@ -146,80 +136,106 @@
 
     private final TaskbarShortcutMenuAccessibilityDelegate mAccessibilityDelegate;
     private final OnboardingPrefs<TaskbarActivityContext> mOnboardingPrefs;
->>>>>>> daf801c6
 
     public TaskbarActivityContext(Context windowContext, DeviceProfile dp,
-            TaskbarNavButtonController buttonController) {
+            TaskbarNavButtonController buttonController, ScopedUnfoldTransitionProgressProvider
+            unfoldTransitionProgressProvider) {
         super(windowContext, Themes.getActivityThemeRes(windowContext));
         mDeviceProfile = dp;
-<<<<<<< HEAD
-        mNavButtonController = buttonController;
-=======
         mOnboardingPrefs = new OnboardingPrefs<>(this, Utilities.getPrefs(this));
 
->>>>>>> daf801c6
         mNavMode = SysUINavigationMode.getMode(windowContext);
         mImeDrawsImeNavBar = SysUINavigationMode.getImeDrawsImeNavBar(windowContext);
         mIsSafeModeEnabled = TraceHelper.allowIpcs("isSafeMode",
                 () -> getPackageManager().isSafeMode());
-
-        mOnTaskbarIconLongClickListener =
-                new TaskbarDragController(this)::startSystemDragOnLongClick;
-        mOnTaskbarIconClickListener = this::onTaskbarIconClicked;
-
-        float taskbarIconSize = getResources().getDimension(R.dimen.taskbar_icon_size);
-        float iconScale = taskbarIconSize / mDeviceProfile.iconSizePx;
-        mDeviceProfile.updateIconSize(iconScale, getResources());
+        mIsUserSetupComplete = SettingsCache.INSTANCE.get(this).getValue(
+                Settings.Secure.getUriFor(Settings.Secure.USER_SETUP_COMPLETE), 0);
+        mIsNavBarKidsMode = SettingsCache.INSTANCE.get(this).getValue(
+                Settings.Secure.getUriFor(Settings.Secure.NAV_BAR_KIDS_MODE), 0);
+
+        final Resources resources = getResources();
+        updateIconSize(resources);
+
+        mTaskbarHeightForIme = resources.getDimensionPixelSize(R.dimen.taskbar_ime_size);
 
         mLayoutInflater = LayoutInflater.from(this).cloneInContext(this);
-        mDragLayer = (TaskbarDragLayer) mLayoutInflater
-                .inflate(R.layout.taskbar, null, false);
-        mIconController = new TaskbarIconController(this, mDragLayer);
-        mDragController = new MyDragController(this);
+
+        // Inflate views.
+        mDragLayer = (TaskbarDragLayer) mLayoutInflater.inflate(
+                R.layout.taskbar, null, false);
+        TaskbarView taskbarView = mDragLayer.findViewById(R.id.taskbar_view);
+        TaskbarScrimView taskbarScrimView = mDragLayer.findViewById(R.id.taskbar_scrim);
+        FrameLayout navButtonsView = mDragLayer.findViewById(R.id.navbuttons_view);
+        StashedHandleView stashedHandleView = mDragLayer.findViewById(R.id.stashed_handle);
+
+        TaskbarAllAppsSlideInView appsSlideInView =
+                (TaskbarAllAppsSlideInView) mLayoutInflater.inflate(R.layout.taskbar_all_apps,
+                        mDragLayer, false);
+        mAppsView = appsSlideInView.getAppsView();
 
         Display display = windowContext.getDisplay();
         Context c = display.getDisplayId() == Display.DEFAULT_DISPLAY
                 ? windowContext.getApplicationContext()
                 : windowContext.getApplicationContext().createDisplayContext(display);
         mWindowManager = c.getSystemService(WindowManager.class);
-    }
-
-    public void init() {
-        mWindowLayoutParams = new WindowManager.LayoutParams(
-                MATCH_PARENT,
-                mDeviceProfile.taskbarSize,
-                TYPE_APPLICATION_OVERLAY,
-                WindowManager.LayoutParams.FLAG_NOT_FOCUSABLE,
-                PixelFormat.TRANSLUCENT);
-        mWindowLayoutParams.setTitle(WINDOW_TITLE);
-        mWindowLayoutParams.packageName = getPackageName();
-        mWindowLayoutParams.gravity = Gravity.BOTTOM;
-        mWindowLayoutParams.setFitInsetsTypes(0);
-        mWindowLayoutParams.softInputMode = WindowManager.LayoutParams.SOFT_INPUT_ADJUST_NOTHING;
-        mWindowLayoutParams.layoutInDisplayCutoutMode = LAYOUT_IN_DISPLAY_CUTOUT_MODE_ALWAYS;
-        mWindowLayoutParams.setSystemApplicationOverlay(true);
+        mLeftCorner = display.getRoundedCorner(RoundedCorner.POSITION_BOTTOM_LEFT);
+        mRightCorner = display.getRoundedCorner(RoundedCorner.POSITION_BOTTOM_RIGHT);
+
+        mAccessibilityDelegate = new TaskbarShortcutMenuAccessibilityDelegate(this);
+
+        // Construct controllers.
+        mControllers = new TaskbarControllers(this,
+                new TaskbarDragController(this),
+                buttonController,
+                getPackageManager().hasSystemFeature(FEATURE_PC)
+                        ? new DesktopNavbarButtonsViewController(this, navButtonsView) :
+                        new NavbarButtonsViewController(this, navButtonsView),
+                new RotationButtonController(this,
+                        c.getColor(R.color.taskbar_nav_icon_light_color),
+                        c.getColor(R.color.taskbar_nav_icon_dark_color),
+                        R.drawable.ic_sysbar_rotate_button_ccw_start_0,
+                        R.drawable.ic_sysbar_rotate_button_ccw_start_90,
+                        R.drawable.ic_sysbar_rotate_button_cw_start_0,
+                        R.drawable.ic_sysbar_rotate_button_cw_start_90,
+                        () -> getDisplay().getRotation()),
+                new TaskbarDragLayerController(this, mDragLayer),
+                new TaskbarViewController(this, taskbarView),
+                new TaskbarScrimViewController(this, taskbarScrimView),
+                new TaskbarUnfoldAnimationController(unfoldTransitionProgressProvider,
+                        mWindowManager),
+                new TaskbarKeyguardController(this),
+                new StashedHandleViewController(this, stashedHandleView),
+                new TaskbarStashController(this),
+                new TaskbarEduController(this),
+                new TaskbarAutohideSuspendController(this),
+                new TaskbarPopupController(this),
+                new TaskbarForceVisibleImmersiveController(this),
+                new TaskbarAllAppsViewController(this, appsSlideInView));
+    }
+
+    public void init(TaskbarSharedState sharedState) {
+        mLastRequestedNonFullscreenHeight = getDefaultTaskbarWindowHeight();
+        mWindowLayoutParams = createDefaultWindowLayoutParams();
 
         WindowManagerWrapper wmWrapper = WindowManagerWrapper.getInstance();
         wmWrapper.setProvidesInsetsTypes(
                 mWindowLayoutParams,
                 new int[] { ITYPE_EXTRA_NAVIGATION_BAR, ITYPE_BOTTOM_TAPPABLE_ELEMENT }
         );
-
-        mIconController.init(mOnTaskbarIconClickListener, mOnTaskbarIconLongClickListener);
+        // Adjust the frame by the rounded corners (ie. leaving just the bar as the inset) when
+        // the IME is showing
+        mWindowLayoutParams.providedInternalImeInsets = Insets.of(0,
+                getDefaultTaskbarWindowHeight() - mTaskbarHeightForIme, 0, 0);
+
+        mWindowLayoutParams.insetsRoundedCornerFrame = true;
+
+        // Initialize controllers after all are constructed.
+        mControllers.init(sharedState);
+        updateSysuiStateFlags(sharedState.sysuiStateFlags, true /* fromInit */);
+
         mWindowManager.addView(mDragLayer, mWindowLayoutParams);
     }
 
-<<<<<<< HEAD
-    /**
-     * Updates the TaskbarContainer height (pass deviceProfile.taskbarSize to reset).
-     */
-    public void setTaskbarWindowHeight(int height) {
-        if (mWindowLayoutParams.height == height) {
-            return;
-        }
-        mWindowLayoutParams.height = height;
-        mWindowManager.updateViewLayout(mDragLayer, mWindowLayoutParams);
-=======
     /** Updates the Device profile instance to the latest representation of the screen. */
     public void updateDeviceProfile(DeviceProfile dp) {
         mDeviceProfile = dp;
@@ -274,11 +290,10 @@
 
     public int getLeftCornerRadius() {
         return mLeftCorner == null ? 0 : mLeftCorner.getRadius();
->>>>>>> daf801c6
-    }
-
-    public boolean canShowNavButtons() {
-        return ENABLE_THREE_BUTTON_TASKBAR && mNavMode == Mode.THREE_BUTTONS;
+    }
+
+    public int getRightCornerRadius() {
+        return mRightCorner == null ? 0 : mRightCorner.getRadius();
     }
 
     @Override
@@ -292,6 +307,11 @@
     }
 
     @Override
+    public TaskbarAllAppsContainerView getAppsView() {
+        return mAppsView;
+    }
+
+    @Override
     public DeviceProfile getDeviceProfile() {
         return mDeviceProfile;
     }
@@ -303,12 +323,92 @@
 
     @Override
     public Rect getFolderBoundingBox() {
-        return mDragLayer.getFolderBoundingBox();
-    }
-
-    @Override
-    public DragController getDragController() {
-        return mDragController;
+        return mControllers.taskbarDragLayerController.getFolderBoundingBox();
+    }
+
+    @Override
+    public TaskbarDragController getDragController() {
+        return mControllers.taskbarDragController;
+    }
+
+    @Override
+    public ViewCache getViewCache() {
+        return mViewCache;
+    }
+
+    @Override
+    public View.OnClickListener getItemOnClickListener() {
+        return this::onTaskbarIconClicked;
+    }
+
+    /**
+     * Change from hotseat/predicted hotseat to taskbar container.
+     */
+    @Override
+    public void applyOverwritesToLogItem(LauncherAtom.ItemInfo.Builder itemInfoBuilder) {
+        if (!itemInfoBuilder.hasContainerInfo()) {
+            return;
+        }
+        LauncherAtom.ContainerInfo oldContainer = itemInfoBuilder.getContainerInfo();
+
+        if (oldContainer.hasPredictedHotseatContainer()) {
+            LauncherAtom.PredictedHotseatContainer predictedHotseat =
+                    oldContainer.getPredictedHotseatContainer();
+            LauncherAtom.TaskBarContainer.Builder taskbarBuilder =
+                    LauncherAtom.TaskBarContainer.newBuilder();
+
+            if (predictedHotseat.hasIndex()) {
+                taskbarBuilder.setIndex(predictedHotseat.getIndex());
+            }
+            if (predictedHotseat.hasCardinality()) {
+                taskbarBuilder.setCardinality(predictedHotseat.getCardinality());
+            }
+
+            itemInfoBuilder.setContainerInfo(LauncherAtom.ContainerInfo.newBuilder()
+                    .setTaskBarContainer(taskbarBuilder));
+        } else if (oldContainer.hasHotseat()) {
+            LauncherAtom.HotseatContainer hotseat = oldContainer.getHotseat();
+            LauncherAtom.TaskBarContainer.Builder taskbarBuilder =
+                    LauncherAtom.TaskBarContainer.newBuilder();
+
+            if (hotseat.hasIndex()) {
+                taskbarBuilder.setIndex(hotseat.getIndex());
+            }
+
+            itemInfoBuilder.setContainerInfo(LauncherAtom.ContainerInfo.newBuilder()
+                    .setTaskBarContainer(taskbarBuilder));
+        } else if (oldContainer.hasFolder() && oldContainer.getFolder().hasHotseat()) {
+            LauncherAtom.FolderContainer.Builder folderBuilder = oldContainer.getFolder()
+                    .toBuilder();
+            LauncherAtom.HotseatContainer hotseat = folderBuilder.getHotseat();
+            LauncherAtom.TaskBarContainer.Builder taskbarBuilder =
+                    LauncherAtom.TaskBarContainer.newBuilder();
+
+            if (hotseat.hasIndex()) {
+                taskbarBuilder.setIndex(hotseat.getIndex());
+            }
+
+            folderBuilder.setTaskbar(taskbarBuilder);
+            folderBuilder.clearHotseat();
+            itemInfoBuilder.setContainerInfo(LauncherAtom.ContainerInfo.newBuilder()
+                    .setFolder(folderBuilder));
+        }
+    }
+
+    @Override
+    public DotInfo getDotInfoForItem(ItemInfo info) {
+        return getPopupDataProvider().getDotInfoForItem(info);
+    }
+
+    @NonNull
+    @Override
+    public PopupDataProvider getPopupDataProvider() {
+        return mControllers.taskbarPopupController.getPopupDataProvider();
+    }
+
+    @Override
+    public View.AccessibilityDelegate getAccessibilityDelegate() {
+        return mAccessibilityDelegate;
     }
 
     @Override
@@ -329,47 +429,189 @@
      * Sets a new data-source for this taskbar instance
      */
     public void setUIController(@NonNull TaskbarUIController uiController) {
-        mUIController.onDestroy();
-        mUIController = uiController;
-        mIconController.setUIController(mUIController);
-        mUIController.onCreate();
+        mControllers.uiController.onDestroy();
+        mControllers.uiController = uiController;
+        mControllers.uiController.init(mControllers);
+    }
+
+    /**
+     * Sets the flag indicating setup UI is visible
+     */
+    public void setSetupUIVisible(boolean isVisible) {
+        mControllers.taskbarStashController.setSetupUIVisible(isVisible);
     }
 
     /**
      * Called when this instance of taskbar is no longer needed
      */
     public void onDestroy() {
+        mIsDestroyed = true;
         setUIController(TaskbarUIController.DEFAULT);
-        mIconController.onDestroy();
+        mControllers.onDestroy();
         mWindowManager.removeViewImmediate(mDragLayer);
     }
 
-    void onNavigationButtonClick(@TaskbarButton int buttonType) {
-        mNavButtonController.onButtonClick(buttonType);
-    }
-
-    /**
-     * Should be called when the IME visibility changes, so we can hide/show Taskbar accordingly.
-     */
-    public void setImeIsVisible(boolean isImeVisible) {
-        mIconController.setImeIsVisible(isImeVisible);
-    }
-
-    /**
-     * When in 3 button nav, the above doesn't get called since we prevent sysui nav bar from
-     * instantiating at all, which is what's responsible for sending sysui state flags over.
-     *
-     * @param vis IME visibility flag
-     */
-    public void updateImeStatus(int displayId, int vis, boolean showImeSwitcher) {
-        mIconController.updateImeStatus(displayId, vis, showImeSwitcher);
+    public void updateSysuiStateFlags(int systemUiStateFlags, boolean fromInit) {
+        mControllers.navbarButtonsViewController.updateStateForSysuiFlags(systemUiStateFlags,
+                fromInit);
+        mControllers.taskbarViewController.setImeIsVisible(
+                mControllers.navbarButtonsViewController.isImeVisible());
+        int shadeExpandedFlags = SYSUI_STATE_NOTIFICATION_PANEL_EXPANDED
+                | SYSUI_STATE_QUICK_SETTINGS_EXPANDED;
+        onNotificationShadeExpandChanged((systemUiStateFlags & shadeExpandedFlags) != 0, fromInit);
+        mControllers.taskbarViewController.setRecentsButtonDisabled(
+                mControllers.navbarButtonsViewController.isRecentsDisabled()
+                        || isNavBarKidsModeActive());
+        mControllers.stashedHandleViewController.setIsHomeButtonDisabled(
+                mControllers.navbarButtonsViewController.isHomeDisabled());
+        mControllers.taskbarKeyguardController.updateStateForSysuiFlags(systemUiStateFlags);
+        mControllers.taskbarStashController.updateStateForSysuiFlags(systemUiStateFlags, fromInit);
+        mControllers.taskbarScrimViewController.updateStateForSysuiFlags(systemUiStateFlags,
+                fromInit);
+        mControllers.navButtonController.updateSysuiFlags(systemUiStateFlags);
+        mControllers.taskbarForceVisibleImmersiveController.updateSysuiFlags(systemUiStateFlags);
+    }
+
+    /**
+     * Hides the taskbar icons and background when the notication shade is expanded.
+     */
+    private void onNotificationShadeExpandChanged(boolean isExpanded, boolean skipAnim) {
+        float alpha = isExpanded ? 0 : 1;
+        AnimatorSet anim = new AnimatorSet();
+        anim.play(mControllers.taskbarViewController.getTaskbarIconAlpha().getProperty(
+                TaskbarViewController.ALPHA_INDEX_NOTIFICATION_EXPANDED).animateToValue(alpha));
+        if (!isThreeButtonNav()) {
+            anim.play(mControllers.taskbarDragLayerController.getNotificationShadeBgTaskbar()
+                    .animateToValue(alpha));
+        }
+        anim.start();
+        if (skipAnim) {
+            anim.end();
+        }
+    }
+
+    public void onRotationProposal(int rotation, boolean isValid) {
+        mControllers.rotationButtonController.onRotationProposal(rotation, isValid);
+    }
+
+    public void disableNavBarElements(int displayId, int state1, int state2, boolean animate) {
+        if (displayId != getDisplayId()) {
+            return;
+        }
+        mControllers.rotationButtonController.onDisable2FlagChanged(state2);
+    }
+
+    public void onSystemBarAttributesChanged(int displayId, int behavior) {
+        mControllers.rotationButtonController.onBehaviorChanged(displayId, behavior);
+    }
+
+    public void onNavButtonsDarkIntensityChanged(float darkIntensity) {
+        if (!isUserSetupComplete()) {
+            return;
+        }
+        mControllers.navbarButtonsViewController.getTaskbarNavButtonDarkIntensity()
+                .updateValue(darkIntensity);
     }
 
     /**
      * Updates the TaskbarContainer to MATCH_PARENT vs original Taskbar size.
      */
-    protected void setTaskbarWindowFullscreen(boolean fullscreen) {
-        setTaskbarWindowHeight(fullscreen ? MATCH_PARENT : getDeviceProfile().taskbarSize);
+    public void setTaskbarWindowFullscreen(boolean fullscreen) {
+        mControllers.taskbarAutohideSuspendController.updateFlag(
+                TaskbarAutohideSuspendController.FLAG_AUTOHIDE_SUSPEND_FULLSCREEN, fullscreen);
+        mIsFullscreen = fullscreen;
+        setTaskbarWindowHeight(fullscreen ? MATCH_PARENT : mLastRequestedNonFullscreenHeight);
+    }
+
+    public boolean isTaskbarWindowFullscreen() {
+        return mIsFullscreen;
+    }
+
+    /**
+     * Notify system to inset the rounded corner frame based on the task bar insets.
+     */
+    public void updateInsetRoundedCornerFrame(boolean shouldInsetsRoundedCorner) {
+        if (!mDragLayer.isAttachedToWindow()
+                || mWindowLayoutParams.insetsRoundedCornerFrame == shouldInsetsRoundedCorner) {
+            return;
+        }
+        mWindowLayoutParams.insetsRoundedCornerFrame = shouldInsetsRoundedCorner;
+        mWindowManager.updateViewLayout(mDragLayer, mWindowLayoutParams);
+    }
+
+    /**
+     * Updates the TaskbarContainer height (pass {@link #getDefaultTaskbarWindowHeight()} to reset).
+     */
+    public void setTaskbarWindowHeight(int height) {
+        if (mWindowLayoutParams.height == height || mIsDestroyed) {
+            return;
+        }
+        if (height == MATCH_PARENT) {
+            height = mDeviceProfile.heightPx;
+        } else {
+            mLastRequestedNonFullscreenHeight = height;
+            if (mIsFullscreen) {
+                // We still need to be fullscreen, so defer any change to our height until we call
+                // setTaskbarWindowFullscreen(false). For example, this could happen when dragging
+                // from the gesture region, as the drag will cancel the gesture and reset launcher's
+                // state, which in turn normally would reset the taskbar window height as well.
+                return;
+            }
+        }
+        mWindowLayoutParams.height = height;
+        mWindowLayoutParams.providedInternalImeInsets =
+                Insets.of(0, height - mTaskbarHeightForIme, 0, 0);
+        mWindowManager.updateViewLayout(mDragLayer, mWindowLayoutParams);
+    }
+
+    /**
+     * Returns the default height of the window, including the static corner radii above taskbar.
+     */
+    public int getDefaultTaskbarWindowHeight() {
+        return mDeviceProfile.taskbarSize + Math.max(getLeftCornerRadius(), getRightCornerRadius());
+    }
+
+    /**
+     * Returns the bottom insets taskbar provides to the IME when IME is visible.
+     */
+    public int getTaskbarHeightForIme() {
+        return mTaskbarHeightForIme;
+    }
+
+    /**
+     * Either adds or removes {@link WindowManager.LayoutParams#FLAG_NOT_FOCUSABLE} on the taskbar
+     * window.
+     */
+    public void setTaskbarWindowFocusable(boolean focusable) {
+        if (focusable) {
+            mWindowLayoutParams.flags &= ~FLAG_NOT_FOCUSABLE;
+        } else {
+            mWindowLayoutParams.flags |= FLAG_NOT_FOCUSABLE;
+        }
+        mWindowManager.updateViewLayout(mDragLayer, mWindowLayoutParams);
+    }
+
+    /**
+     * Either adds or removes {@link WindowManager.LayoutParams#FLAG_NOT_FOCUSABLE} on the taskbar
+     * window. If we're now focusable, also move nav buttons to a separate window above IME.
+     */
+    public void setTaskbarWindowFocusableForIme(boolean focusable) {
+        if (focusable) {
+            mControllers.navbarButtonsViewController.moveNavButtonsToNewWindow();
+        } else {
+            mControllers.navbarButtonsViewController.moveNavButtonsBackToTaskbarWindow();
+        }
+        setTaskbarWindowFocusable(focusable);
+    }
+
+    /** Adds the given view to WindowManager with the provided LayoutParams (creates new window). */
+    public void addWindowView(View view, WindowManager.LayoutParams windowLayoutParams) {
+        mWindowManager.addView(view, windowLayoutParams);
+    }
+
+    /** Removes the given view from WindowManager. See {@link #addWindowView}. */
+    public void removeWindowView(View view) {
+        mWindowManager.removeViewImmediate(view);
     }
 
     protected void onTaskbarIconClicked(View view) {
@@ -381,14 +623,26 @@
         } else if (tag instanceof FolderInfo) {
             FolderIcon folderIcon = (FolderIcon) view;
             Folder folder = folderIcon.getFolder();
+
+            folder.setOnFolderStateChangedListener(newState -> {
+                if (newState == Folder.STATE_OPEN) {
+                    setTaskbarWindowFocusableForIme(true);
+                } else if (newState == Folder.STATE_CLOSED) {
+                    // Defer by a frame to ensure we're no longer fullscreen and thus won't jump.
+                    getDragLayer().post(() -> setTaskbarWindowFocusableForIme(false));
+                    folder.setOnFolderStateChangedListener(null);
+                }
+            });
+
             setTaskbarWindowFullscreen(true);
 
             getDragLayer().post(() -> {
                 folder.animateOpen();
+                getStatsLogManager().logger().withItemInfo(folder.mInfo).log(LAUNCHER_FOLDER_OPEN);
 
                 folder.iterateOverItems((itemInfo, itemView) -> {
-                    itemView.setOnClickListener(mOnTaskbarIconClickListener);
-                    itemView.setOnLongClickListener(mOnTaskbarIconLongClickListener);
+                    mControllers.taskbarViewController
+                            .setClickAndLongClickListenersForIcon(itemView);
                     // To play haptic when dragging, like other Taskbar items do.
                     itemView.setHapticFeedbackEnabled(true);
                     return false;
@@ -396,7 +650,9 @@
             });
         } else if (tag instanceof WorkspaceItemInfo) {
             WorkspaceItemInfo info = (WorkspaceItemInfo) tag;
-            if (!(info.isDisabled() && ItemClickHandler.handleDisabledItemClicked(info, this))) {
+            if (info.isDisabled()) {
+                ItemClickHandler.handleDisabledItemClicked(info, this);
+            } else {
                 Intent intent = new Intent(info.getIntent())
                         .addFlags(Intent.FLAG_ACTIVITY_NEW_TASK);
                 try {
@@ -414,18 +670,19 @@
                         String packageName = intent.getPackage();
                         getSystemService(LauncherApps.class)
                                 .startShortcut(packageName, id, null, null, info.user);
-                    } else if (info.user.equals(Process.myUserHandle())) {
-                        startActivity(intent);
                     } else {
-                        getSystemService(LauncherApps.class).startMainActivity(
-                                intent.getComponent(), info.user, intent.getSourceBounds(), null);
+                        startItemInfoActivity(info);
                     }
+
+                    mControllers.uiController.onTaskbarIconLaunched(info);
                 } catch (NullPointerException | ActivityNotFoundException | SecurityException e) {
                     Toast.makeText(this, R.string.activity_not_found, Toast.LENGTH_SHORT)
                             .show();
                     Log.e(TAG, "Unable to launch. tag=" + info + " intent=" + intent, e);
                 }
             }
+        } else if (tag instanceof AppInfo) {
+            startItemInfoActivity((AppInfo) tag);
         } else {
             Log.e(TAG, "Unknown type clicked: " + tag);
         }
@@ -433,29 +690,74 @@
         AbstractFloatingView.closeAllOpenViews(this);
     }
 
-    private static class MyDragController extends DragController<TaskbarActivityContext> {
-        MyDragController(TaskbarActivityContext activity) {
-            super(activity);
-        }
-
-        @Override
-        protected DragView startDrag(@Nullable Drawable drawable, @Nullable View view,
-                DraggableView originalView, int dragLayerX, int dragLayerY, DragSource source,
-                ItemInfo dragInfo, Point dragOffset, Rect dragRegion, float initialDragViewScale,
-                float dragViewScaleOnDrop, DragOptions options) {
-            return null;
-        }
-
-        @Override
-        protected void exitDrag() {
-        }
-
-<<<<<<< HEAD
-        @Override
-        protected DropTarget getDefaultDropTarget(int[] dropCoordinates) {
-            return null;
-        }
-=======
+    private void startItemInfoActivity(ItemInfo info) {
+        Intent intent = new Intent(info.getIntent())
+                .addFlags(Intent.FLAG_ACTIVITY_NEW_TASK);
+        try {
+            if (info.user.equals(Process.myUserHandle())) {
+                // TODO(b/216683257): Use startActivityForResult for search results that require it.
+                startActivity(intent);
+            } else {
+                getSystemService(LauncherApps.class).startMainActivity(
+                        intent.getComponent(), info.user, intent.getSourceBounds(), null);
+            }
+        } catch (NullPointerException | ActivityNotFoundException | SecurityException e) {
+            Toast.makeText(this, R.string.activity_not_found, Toast.LENGTH_SHORT)
+                    .show();
+            Log.e(TAG, "Unable to launch. tag=" + info + " intent=" + intent, e);
+        }
+    }
+
+    /**
+     * Called when we detect a long press in the nav region before passing the gesture slop.
+     * @return Whether taskbar handled the long press, and thus should cancel the gesture.
+     */
+    public boolean onLongPressToUnstashTaskbar() {
+        return mControllers.taskbarStashController.onLongPressToUnstashTaskbar();
+    }
+
+    /**
+     * Called when we detect a motion down or up/cancel in the nav region while stashed.
+     * @param animateForward Whether to animate towards the unstashed hint state or back to stashed.
+     */
+    public void startTaskbarUnstashHint(boolean animateForward) {
+        mControllers.taskbarStashController.startUnstashHint(animateForward);
+    }
+
+    protected boolean isUserSetupComplete() {
+        return mIsUserSetupComplete;
+    }
+
+    protected boolean isNavBarKidsModeActive() {
+        return mIsNavBarKidsMode && isThreeButtonNav();
+    }
+
+    /**
+     * Called when we determine the touchable region.
+     *
+     * @param exclude {@code true} then the magnification region computation will omit the window.
+     */
+    public void excludeFromMagnificationRegion(boolean exclude) {
+        if (mIsExcludeFromMagnificationRegion == exclude) {
+            return;
+        }
+
+        mIsExcludeFromMagnificationRegion = exclude;
+        if (exclude) {
+            mWindowLayoutParams.privateFlags |=
+                    WindowManager.LayoutParams.PRIVATE_FLAG_EXCLUDE_FROM_SCREEN_MAGNIFICATION;
+        } else {
+            mWindowLayoutParams.privateFlags &=
+                    ~WindowManager.LayoutParams.PRIVATE_FLAG_EXCLUDE_FROM_SCREEN_MAGNIFICATION;
+        }
+        mWindowManager.updateViewLayout(mDragLayer, mWindowLayoutParams);
+    }
+
+    public void showPopupMenuForIcon(BubbleTextView btv) {
+        setTaskbarWindowFullscreen(true);
+        btv.post(() -> mControllers.taskbarPopupController.showForIcon(btv));
+    }
+
     protected void dumpLogs(String prefix, PrintWriter pw) {
         pw.println(prefix + "TaskbarActivityContext:");
 
@@ -470,6 +772,5 @@
         pw.println(String.format(
                 "%s\tmBindInProgress=%b", prefix, mBindingItems));
         mControllers.dumpLogs(prefix + "\t", pw);
->>>>>>> daf801c6
     }
 }