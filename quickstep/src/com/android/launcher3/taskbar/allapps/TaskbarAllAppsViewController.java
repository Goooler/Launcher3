/*
 * Copyright (C) 2022 The Android Open Source Project
 *
 * Licensed under the Apache License, Version 2.0 (the "License");
 * you may not use this file except in compliance with the License.
 * You may obtain a copy of the License at
 *
 *      http://www.apache.org/licenses/LICENSE-2.0
 *
 * Unless required by applicable law or agreed to in writing, software
 * distributed under the License is distributed on an "AS IS" BASIS,
 * WITHOUT WARRANTIES OR CONDITIONS OF ANY KIND, either express or implied.
 * See the License for the specific language governing permissions and
 * limitations under the License.
 */
package com.android.launcher3.taskbar.allapps;

import static com.android.launcher3.taskbar.TaskbarStashController.FLAG_STASHED_IN_TASKBAR_ALL_APPS;
import static com.android.launcher3.util.OnboardingPrefs.ALL_APPS_VISITED_COUNT;

import com.android.launcher3.AbstractFloatingView;
import com.android.launcher3.allapps.AllAppsTransitionListener;
import com.android.launcher3.appprediction.AppsDividerView;
import com.android.launcher3.taskbar.NavbarButtonsViewController;
import com.android.launcher3.taskbar.TaskbarControllers;
import com.android.launcher3.taskbar.TaskbarStashController;
import com.android.launcher3.taskbar.overlay.TaskbarOverlayContext;
import com.android.launcher3.taskbar.overlay.TaskbarOverlayController;
import com.android.launcher3.util.DisplayController;

/**
 * Handles the {@link TaskbarAllAppsContainerView} behavior and synchronizes its transitions with
 * taskbar stashing.
 */
final class TaskbarAllAppsViewController {

    private final TaskbarOverlayContext mContext;
    private final TaskbarAllAppsSlideInView mSlideInView;
    private final TaskbarAllAppsContainerView mAppsView;
    private final TaskbarStashController mTaskbarStashController;
    private final NavbarButtonsViewController mNavbarButtonsViewController;
    private final TaskbarOverlayController mOverlayController;

    TaskbarAllAppsViewController(
            TaskbarOverlayContext context,
            TaskbarAllAppsSlideInView slideInView,
            TaskbarControllers taskbarControllers,
            TaskbarSearchSessionController searchSessionController) {

        mContext = context;
        mSlideInView = slideInView;
        mAppsView = mSlideInView.getAppsView();
        mTaskbarStashController = taskbarControllers.taskbarStashController;
        mNavbarButtonsViewController = taskbarControllers.navbarButtonsViewController;
        mOverlayController = taskbarControllers.taskbarOverlayController;

        mSlideInView.init(new TaskbarAllAppsCallbacks(searchSessionController));
        setUpAppDivider();
        setUpTaskbarStashing();
    }

    /** Starts the {@link TaskbarAllAppsSlideInView} enter transition. */
    void show(boolean animate) {
        mSlideInView.show(animate);
    }

    /** Closes the {@link TaskbarAllAppsSlideInView}. */
    void close(boolean animate) {
        mSlideInView.close(animate);
    }

    private void setUpAppDivider() {
        mAppsView.getFloatingHeaderView()
                .findFixedRowByType(AppsDividerView.class)
                .setShowAllAppsLabel(!mContext.getOnboardingPrefs().hasReachedMaxCount(
                        ALL_APPS_VISITED_COUNT));
        mContext.getOnboardingPrefs().incrementEventCount(ALL_APPS_VISITED_COUNT);
    }

    private void setUpTaskbarStashing() {
        if (DisplayController.isTransientTaskbar(mContext)) {
            mTaskbarStashController.updateStateForFlag(FLAG_STASHED_IN_TASKBAR_ALL_APPS, true);
            mTaskbarStashController.applyState(mOverlayController.getOpenDuration());
        }

        mNavbarButtonsViewController.setSlideInViewVisible(true);
        mSlideInView.setOnCloseBeginListener(() -> {
            mNavbarButtonsViewController.setSlideInViewVisible(false);
            AbstractFloatingView.closeOpenContainer(
                    mContext, AbstractFloatingView.TYPE_ACTION_POPUP);

            if (DisplayController.isTransientTaskbar(mContext)) {
                mTaskbarStashController.updateStateForFlag(FLAG_STASHED_IN_TASKBAR_ALL_APPS, false);
                mTaskbarStashController.applyState(mOverlayController.getCloseDuration());
            }
        });
    }

    class TaskbarAllAppsCallbacks implements AllAppsTransitionListener {
        private final TaskbarSearchSessionController mSearchSessionController;

        private TaskbarAllAppsCallbacks(TaskbarSearchSessionController searchSessionController) {
            mSearchSessionController = searchSessionController;
        }

        int getOpenDuration() {
            return mOverlayController.getOpenDuration();
        }

        int getCloseDuration() {
            return mOverlayController.getCloseDuration();
        }

        @Override
        public void onAllAppsTransitionStart(boolean toAllApps) {
            mSearchSessionController.onAllAppsTransitionStart(toAllApps);
        }

        @Override
        public void onAllAppsTransitionEnd(boolean toAllApps) {
            mSearchSessionController.onAllAppsTransitionEnd(toAllApps);
        }
<<<<<<< HEAD
=======

        /** Invoked on back press, returning {@code true} if the search session handled it. */
        boolean handleSearchBackInvoked() {
            return mSearchSessionController.handleBackInvoked();
        }
>>>>>>> 5cc62b13
    }
}<|MERGE_RESOLUTION|>--- conflicted
+++ resolved
@@ -120,13 +120,10 @@
         public void onAllAppsTransitionEnd(boolean toAllApps) {
             mSearchSessionController.onAllAppsTransitionEnd(toAllApps);
         }
-<<<<<<< HEAD
-=======
 
         /** Invoked on back press, returning {@code true} if the search session handled it. */
         boolean handleSearchBackInvoked() {
             return mSearchSessionController.handleBackInvoked();
         }
->>>>>>> 5cc62b13
     }
 }