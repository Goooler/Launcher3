/*
 * Copyright (C) 2022 The Android Open Source Project
 *
 * Licensed under the Apache License, Version 2.0 (the "License");
 * you may not use this file except in compliance with the License.
 * You may obtain a copy of the License at
 *
 *      http://www.apache.org/licenses/LICENSE-2.0
 *
 * Unless required by applicable law or agreed to in writing, software
 * distributed under the License is distributed on an "AS IS" BASIS,
 * WITHOUT WARRANTIES OR CONDITIONS OF ANY KIND, either express or implied.
 * See the License for the specific language governing permissions and
 * limitations under the License.
 */
package com.android.launcher3.taskbar.allapps;

import static com.android.app.animation.Interpolators.EMPHASIZED;

import android.animation.Animator;
import android.content.Context;
import android.graphics.Canvas;
import android.graphics.Rect;
import android.util.AttributeSet;
import android.view.MotionEvent;
import android.view.View;
import android.view.animation.Interpolator;
import android.window.OnBackInvokedDispatcher;

import com.android.launcher3.DeviceProfile;
import com.android.launcher3.Insettable;
import com.android.launcher3.R;
import com.android.launcher3.anim.AnimatorListeners;
import com.android.launcher3.anim.PendingAnimation;
import com.android.launcher3.config.FeatureFlags;
import com.android.launcher3.taskbar.allapps.TaskbarAllAppsViewController.TaskbarAllAppsCallbacks;
import com.android.launcher3.taskbar.overlay.TaskbarOverlayContext;
import com.android.launcher3.views.AbstractSlideInView;

/** Wrapper for taskbar all apps with slide-in behavior. */
public class TaskbarAllAppsSlideInView extends AbstractSlideInView<TaskbarOverlayContext>
        implements Insettable, DeviceProfile.OnDeviceProfileChangeListener {
    private TaskbarAllAppsContainerView mAppsView;
    private float mShiftRange;

    // Initialized in init.
    private TaskbarAllAppsCallbacks mAllAppsCallbacks;

    public TaskbarAllAppsSlideInView(Context context, AttributeSet attrs) {
        this(context, attrs, 0);
    }

    public TaskbarAllAppsSlideInView(Context context, AttributeSet attrs,
            int defStyleAttr) {
        super(context, attrs, defStyleAttr);
    }

    void init(TaskbarAllAppsCallbacks callbacks) {
        mAllAppsCallbacks = callbacks;
    }

    /** Opens the all apps view. */
    void show(boolean animate) {
        if (mIsOpen || mOpenCloseAnimation.getAnimationPlayer().isRunning()) {
            return;
        }
        mIsOpen = true;
        attachToContainer();

<<<<<<< HEAD
        if (animate) {
            setUpOpenAnimation(mAllAppsCallbacks.getOpenDuration());
            Animator animator = mOpenCloseAnimation.getAnimationPlayer();
            animator.setInterpolator(EMPHASIZED);
            animator.addListener(AnimatorListeners.forEndCallback(
                    () -> mAllAppsCallbacks.onAllAppsTransitionEnd(true)));
            animator.start();
        } else {
            mTranslationShift = TRANSLATION_SHIFT_OPENED;
=======
        addOnAttachStateChangeListener(new OnAttachStateChangeListener() {
            @Override
            public void onViewAttachedToWindow(View v) {
                removeOnAttachStateChangeListener(this);
                // Wait for view and its descendants to be fully attached before starting open.
                post(() -> showOnFullyAttachedToWindow(animate));
            }

            @Override
            public void onViewDetachedFromWindow(View v) {
                removeOnAttachStateChangeListener(this);
            }
        });
    }

    private void showOnFullyAttachedToWindow(boolean animate) {
        mAllAppsCallbacks.onAllAppsTransitionStart(true);
        if (!animate) {
>>>>>>> c4247d85
            mAllAppsCallbacks.onAllAppsTransitionEnd(true);
            mTranslationShift = TRANSLATION_SHIFT_OPENED;
            return;
        }

        setUpOpenAnimation(mAllAppsCallbacks.getOpenDuration());
        Animator animator = mOpenCloseAnimation.getAnimationPlayer();
        animator.setInterpolator(EMPHASIZED);
        animator.addListener(AnimatorListeners.forEndCallback(() -> {
            if (mIsOpen) {
                mAllAppsCallbacks.onAllAppsTransitionEnd(true);
            }
        }));
        animator.start();
    }

    @Override
    protected void onOpenCloseAnimationPending(PendingAnimation animation) {
        mAllAppsCallbacks.onAllAppsAnimationPending(
                animation, mToTranslationShift == TRANSLATION_SHIFT_OPENED);
    }

    /** The apps container inside this view. */
    TaskbarAllAppsContainerView getAppsView() {
        return mAppsView;
    }

    @Override
    protected void handleClose(boolean animate) {
        if (mIsOpen) {
            mAllAppsCallbacks.onAllAppsTransitionStart(false);
        }
        handleClose(animate, mAllAppsCallbacks.getCloseDuration());
    }

    @Override
    protected void onCloseComplete() {
        mAllAppsCallbacks.onAllAppsTransitionEnd(false);
        super.onCloseComplete();
    }

    @Override
    protected Interpolator getIdleInterpolator() {
        return EMPHASIZED;
    }

    @Override
    protected boolean isOfType(int type) {
        return (type & TYPE_TASKBAR_ALL_APPS) != 0;
    }

    @Override
    protected void onFinishInflate() {
        super.onFinishInflate();
        mAppsView = findViewById(R.id.apps_view);
        mContent = mAppsView;

        // Setup header protection for search bar, if enabled.
        if (FeatureFlags.ENABLE_ALL_APPS_SEARCH_IN_TASKBAR.get()) {
            mAppsView.setOnInvalidateHeaderListener(this::invalidate);
        }

        DeviceProfile dp = mActivityContext.getDeviceProfile();
        setShiftRange(dp.allAppsShiftRange);
    }

    @Override
    protected void onAttachedToWindow() {
        super.onAttachedToWindow();
        mActivityContext.addOnDeviceProfileChangeListener(this);
        if (FeatureFlags.ENABLE_BACK_SWIPE_LAUNCHER_ANIMATION.get()) {
            mAppsView.getAppsRecyclerViewContainer().setOutlineProvider(mViewOutlineProvider);
            mAppsView.getAppsRecyclerViewContainer().setClipToOutline(true);
            OnBackInvokedDispatcher dispatcher = findOnBackInvokedDispatcher();
            if (dispatcher != null) {
                dispatcher.registerOnBackInvokedCallback(
                        OnBackInvokedDispatcher.PRIORITY_DEFAULT, this);
            }
        }
    }

    @Override
    protected void onDetachedFromWindow() {
        super.onDetachedFromWindow();
        mActivityContext.removeOnDeviceProfileChangeListener(this);
        if (FeatureFlags.ENABLE_BACK_SWIPE_LAUNCHER_ANIMATION.get()) {
            mAppsView.getAppsRecyclerViewContainer().setOutlineProvider(null);
            mAppsView.getAppsRecyclerViewContainer().setClipToOutline(false);
            OnBackInvokedDispatcher dispatcher = findOnBackInvokedDispatcher();
            if (dispatcher != null) {
                dispatcher.unregisterOnBackInvokedCallback(this);
            }
        }
    }

    @Override
    protected void dispatchDraw(Canvas canvas) {
        mAppsView.drawOnScrimWithScale(canvas, mSlideInViewScale.value);
        super.dispatchDraw(canvas);
    }

    @Override
    protected void onScaleProgressChanged() {
        super.onScaleProgressChanged();
        mAppsView.setClipChildren(!mIsBackProgressing);
        mAppsView.getAppsRecyclerViewContainer().setClipChildren(!mIsBackProgressing);
    }

    @Override
    protected void onLayout(boolean changed, int l, int t, int r, int b) {
        super.onLayout(changed, l, t, r, b);
        setTranslationShift(mTranslationShift);
    }

    @Override
    protected int getScrimColor(Context context) {
        return context.getColor(R.color.widgets_picker_scrim);
    }

    @Override
    public boolean onControllerInterceptTouchEvent(MotionEvent ev) {
        if (ev.getAction() == MotionEvent.ACTION_DOWN) {
            mNoIntercept = !mAppsView.shouldContainerScroll(ev);
        }
        return super.onControllerInterceptTouchEvent(ev);
    }

    @Override
    public void setInsets(Rect insets) {
        mAppsView.setInsets(insets);
    }

    @Override
    public void onDeviceProfileChanged(DeviceProfile dp) {
        setShiftRange(dp.allAppsShiftRange);
        setTranslationShift(TRANSLATION_SHIFT_OPENED);
    }

    private void setShiftRange(float shiftRange) {
        mShiftRange = shiftRange;
    }

    @Override
    protected float getShiftRange() {
        return mShiftRange;
    }

    @Override
    protected boolean isEventOverContent(MotionEvent ev) {
        return getPopupContainer().isEventOverView(mAppsView.getVisibleContainerView(), ev);
    }

    @Override
    public void onBackInvoked() {
        if (!mAllAppsCallbacks.handleSearchBackInvoked()) {
            super.onBackInvoked();
        }
    }
}<|MERGE_RESOLUTION|>--- conflicted
+++ resolved
@@ -67,17 +67,6 @@
         mIsOpen = true;
         attachToContainer();
 
-<<<<<<< HEAD
-        if (animate) {
-            setUpOpenAnimation(mAllAppsCallbacks.getOpenDuration());
-            Animator animator = mOpenCloseAnimation.getAnimationPlayer();
-            animator.setInterpolator(EMPHASIZED);
-            animator.addListener(AnimatorListeners.forEndCallback(
-                    () -> mAllAppsCallbacks.onAllAppsTransitionEnd(true)));
-            animator.start();
-        } else {
-            mTranslationShift = TRANSLATION_SHIFT_OPENED;
-=======
         addOnAttachStateChangeListener(new OnAttachStateChangeListener() {
             @Override
             public void onViewAttachedToWindow(View v) {
@@ -96,7 +85,6 @@
     private void showOnFullyAttachedToWindow(boolean animate) {
         mAllAppsCallbacks.onAllAppsTransitionStart(true);
         if (!animate) {
->>>>>>> c4247d85
             mAllAppsCallbacks.onAllAppsTransitionEnd(true);
             mTranslationShift = TRANSLATION_SHIFT_OPENED;
             return;
