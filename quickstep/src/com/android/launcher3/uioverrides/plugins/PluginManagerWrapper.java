--- conflicted
+++ resolved
@@ -59,15 +59,9 @@
         PluginInstance.Factory instanceFactory = new PluginInstance.Factory(
                 getClass().getClassLoader(), new PluginInstance.InstanceFactory<>(),
                 new PluginInstance.VersionChecker(), privilegedPlugins,
-<<<<<<< HEAD
-                pluginInitializer.isDebuggable());
-        PluginActionManager.Factory instanceManagerFactory = new PluginActionManager.Factory(
-                c, c.getPackageManager(), c.getMainExecutor(), MODEL_EXECUTOR, pluginInitializer,
-=======
                 Utilities.IS_DEBUG_DEVICE);
         PluginActionManager.Factory instanceManagerFactory = new PluginActionManager.Factory(
                 c, c.getPackageManager(), c.getMainExecutor(), MODEL_EXECUTOR,
->>>>>>> f4f7b223
                 c.getSystemService(NotificationManager.class), mPluginEnabler,
                 privilegedPlugins, instanceFactory);
 
