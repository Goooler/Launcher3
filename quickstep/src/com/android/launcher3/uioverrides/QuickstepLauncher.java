/*
 * Copyright (C) 2019 The Android Open Source Project
 *
 * Licensed under the Apache License, Version 2.0 (the "License");
 * you may not use this file except in compliance with the License.
 * You may obtain a copy of the License at
 *
 *      http://www.apache.org/licenses/LICENSE-2.0
 *
 * Unless required by applicable law or agreed to in writing, software
 * distributed under the License is distributed on an "AS IS" BASIS,
 * WITHOUT WARRANTIES OR CONDITIONS OF ANY KIND, either express or implied.
 * See the License for the specific language governing permissions and
 * limitations under the License.
 */
package com.android.launcher3.uioverrides;

import static android.view.accessibility.AccessibilityEvent.TYPE_VIEW_FOCUSED;

import static com.android.launcher3.LauncherSettings.Favorites.CONTAINER_HOTSEAT;
import static com.android.launcher3.LauncherSettings.Favorites.ITEM_TYPE_APPLICATION;
import static com.android.launcher3.LauncherSettings.Favorites.ITEM_TYPE_DEEP_SHORTCUT;
import static com.android.launcher3.LauncherSettings.Favorites.ITEM_TYPE_SHORTCUT;
import static com.android.launcher3.LauncherState.ALL_APPS;
import static com.android.launcher3.LauncherState.NORMAL;
import static com.android.launcher3.LauncherState.OVERVIEW;
import static com.android.launcher3.LauncherState.OVERVIEW_MODAL_TASK;
import static com.android.launcher3.compat.AccessibilityManagerCompat.sendCustomAccessibilityEvent;
import static com.android.launcher3.config.FeatureFlags.ENABLE_QUICKSTEP_WIDGET_APP_START;
import static com.android.launcher3.logging.StatsLogManager.LauncherEvent.LAUNCHER_APP_LAUNCH_TAP;
import static com.android.launcher3.testing.TestProtocol.HINT_STATE_ORDINAL;
import static com.android.launcher3.testing.TestProtocol.HINT_STATE_TWO_BUTTON_ORDINAL;
import static com.android.launcher3.testing.TestProtocol.OVERVIEW_STATE_ORDINAL;
import static com.android.launcher3.testing.TestProtocol.QUICK_SWITCH_STATE_ORDINAL;
import static com.android.systemui.shared.system.ActivityManagerWrapper.CLOSE_SYSTEM_WINDOWS_REASON_HOME_KEY;

import android.content.Intent;
import android.content.SharedPreferences;
import android.content.res.Configuration;
import android.view.HapticFeedbackConstants;
import android.view.View;

import com.android.launcher3.BaseQuickstepLauncher;
import com.android.launcher3.DeviceProfile;
import com.android.launcher3.Launcher;
import com.android.launcher3.LauncherSettings.Favorites;
import com.android.launcher3.LauncherState;
import com.android.launcher3.QuickstepAccessibilityDelegate;
import com.android.launcher3.Workspace;
import com.android.launcher3.accessibility.LauncherAccessibilityDelegate;
import com.android.launcher3.anim.AnimatorPlaybackController;
import com.android.launcher3.appprediction.PredictionRowView;
import com.android.launcher3.hybridhotseat.HotseatPredictionController;
import com.android.launcher3.logging.InstanceId;
import com.android.launcher3.logging.StatsLogManager.StatsLogger;
import com.android.launcher3.model.BgDataModel.FixedContainerItems;
import com.android.launcher3.model.data.ItemInfo;
import com.android.launcher3.model.data.WorkspaceItemInfo;
import com.android.launcher3.popup.SystemShortcut;
import com.android.launcher3.statemanager.StateManager.AtomicAnimationFactory;
import com.android.launcher3.uioverrides.states.QuickstepAtomicAnimationFactory;
import com.android.launcher3.uioverrides.touchcontrollers.NavBarToHomeTouchController;
import com.android.launcher3.uioverrides.touchcontrollers.NoButtonNavbarToOverviewTouchController;
import com.android.launcher3.uioverrides.touchcontrollers.NoButtonQuickSwitchTouchController;
import com.android.launcher3.uioverrides.touchcontrollers.PortraitStatesTouchController;
import com.android.launcher3.uioverrides.touchcontrollers.QuickSwitchTouchController;
import com.android.launcher3.uioverrides.touchcontrollers.StatusBarTouchController;
import com.android.launcher3.uioverrides.touchcontrollers.TaskViewTouchController;
import com.android.launcher3.uioverrides.touchcontrollers.TransposedQuickSwitchTouchController;
import com.android.launcher3.uioverrides.touchcontrollers.TwoButtonNavbarTouchController;
<<<<<<< HEAD
import com.android.launcher3.util.OnboardingPrefs;
=======
import com.android.launcher3.util.ItemInfoMatcher;
import com.android.launcher3.util.PendingRequestArgs;
>>>>>>> 369ae1aa
import com.android.launcher3.util.TouchController;
import com.android.launcher3.util.UiThreadHelper;
import com.android.launcher3.util.UiThreadHelper.AsyncCommand;
import com.android.launcher3.widget.LauncherAppWidgetHost;
import com.android.quickstep.SysUINavigationMode;
import com.android.quickstep.SysUINavigationMode.Mode;
import com.android.quickstep.SystemUiProxy;
import com.android.quickstep.TaskUtils;
import com.android.quickstep.util.QuickstepOnboardingPrefs;
import com.android.quickstep.views.RecentsView;
import com.android.quickstep.views.TaskView;

import java.io.FileDescriptor;
import java.io.PrintWriter;
import java.util.ArrayList;
import java.util.List;
import java.util.Objects;
import java.util.stream.Stream;

public class QuickstepLauncher extends BaseQuickstepLauncher {

    public static final boolean GO_LOW_RAM_RECENTS_ENABLED = false;
    /**
     * Reusable command for applying the shelf height on the background thread.
     */
    public static final AsyncCommand SET_SHELF_HEIGHT = (context, arg1, arg2) ->
            SystemUiProxy.INSTANCE.get(context).setShelfHeight(arg1 != 0, arg2);

    private FixedContainerItems mAllAppsPredictions;
    private HotseatPredictionController mHotseatPredictionController;

    @Override
    protected void setupViews() {
        super.setupViews();
        mHotseatPredictionController = new HotseatPredictionController(this);
    }

    @Override
    protected void logAppLaunch(ItemInfo info, InstanceId instanceId) {
        // If the app launch is from any of the surfaces in AllApps then add the InstanceId from
        // LiveSearchManager to recreate the AllApps session on the server side.
        if (mAllAppsSessionLogId != null && ALL_APPS.equals(
                getStateManager().getCurrentStableState())) {
            instanceId = mAllAppsSessionLogId;
        }

        StatsLogger logger = getStatsLogManager()
                .logger().withItemInfo(info).withInstanceId(instanceId);

        if (mAllAppsPredictions != null
                && (info.itemType == ITEM_TYPE_APPLICATION
                || info.itemType == ITEM_TYPE_SHORTCUT
                || info.itemType == ITEM_TYPE_DEEP_SHORTCUT)) {
            int count = mAllAppsPredictions.items.size();
            for (int i = 0; i < count; i++) {
                ItemInfo targetInfo = mAllAppsPredictions.items.get(i);
                if (targetInfo.itemType == info.itemType
                        && targetInfo.user.equals(info.user)
                        && Objects.equals(targetInfo.getIntent(), info.getIntent())) {
                    logger.withRank(i);
                    break;
                }

            }
        }
        logger.log(LAUNCHER_APP_LAUNCH_TAP);

        mHotseatPredictionController.logLaunchedAppRankingInfo(info, instanceId);
    }

    @Override
    protected LauncherAccessibilityDelegate createAccessibilityDelegate() {
        return new QuickstepAccessibilityDelegate(this);
    }

    /**
     * Returns Prediction controller for hybrid hotseat
     */
    public HotseatPredictionController getHotseatPredictionController() {
        return mHotseatPredictionController;
    }

    @Override
    protected QuickstepOnboardingPrefs createOnboardingPrefs(SharedPreferences sharedPrefs) {
        return new QuickstepOnboardingPrefs(this, sharedPrefs);
    }

    @Override
    public void onConfigurationChanged(Configuration newConfig) {
        super.onConfigurationChanged(newConfig);
        onStateOrResumeChanging(false /* inTransition */);
    }

    @Override
    public boolean startActivitySafely(View v, Intent intent, ItemInfo item) {
        // Only pause is taskbar controller is not present
        mHotseatPredictionController.setPauseUIUpdate(getTaskbarUIController() == null);
        return super.startActivitySafely(v, intent, item);
    }

    @Override
    protected void onActivityFlagsChanged(int changeBits) {
        super.onActivityFlagsChanged(changeBits);
        if ((changeBits & (ACTIVITY_STATE_DEFERRED_RESUMED | ACTIVITY_STATE_STARTED
                | ACTIVITY_STATE_USER_ACTIVE | ACTIVITY_STATE_TRANSITION_ACTIVE)) != 0) {
            onStateOrResumeChanging((getActivityFlags() & ACTIVITY_STATE_TRANSITION_ACTIVE) == 0);
        }

        if (((changeBits & ACTIVITY_STATE_STARTED) != 0
                || (changeBits & getActivityFlags() & ACTIVITY_STATE_DEFERRED_RESUMED) != 0)) {
            mHotseatPredictionController.setPauseUIUpdate(false);
        }
    }

    @Override
    protected void showAllAppsFromIntent(boolean alreadyOnHome) {
        TaskUtils.closeSystemWindowsAsync(CLOSE_SYSTEM_WINDOWS_REASON_HOME_KEY);
        super.showAllAppsFromIntent(alreadyOnHome);
    }

    @Override
    public Stream<SystemShortcut.Factory> getSupportedShortcuts() {
        return Stream.concat(
                Stream.of(mHotseatPredictionController), super.getSupportedShortcuts());
    }

    /**
     * Recents logic that triggers when launcher state changes or launcher activity stops/resumes.
     */
    private void onStateOrResumeChanging(boolean inTransition) {
        LauncherState state = getStateManager().getState();
        boolean started = ((getActivityFlags() & ACTIVITY_STATE_STARTED)) != 0;
        if (started) {
            DeviceProfile profile = getDeviceProfile();
            boolean willUserBeActive =
                    (getActivityFlags() & ACTIVITY_STATE_USER_WILL_BE_ACTIVE) != 0;
            boolean visible = (state == NORMAL || state == OVERVIEW)
                    && (willUserBeActive || isUserActive())
                    && !profile.isVerticalBarLayout()
                    && profile.isPhone && !profile.isLandscape;
            UiThreadHelper.runAsyncCommand(this, SET_SHELF_HEIGHT, visible ? 1 : 0,
                    profile.hotseatBarSizePx);
        }
        if (state == NORMAL && !inTransition) {
            ((RecentsView) getOverviewPanel()).setSwipeDownShouldLaunchApp(false);
        }
    }

    @Override
    public void bindExtraContainerItems(FixedContainerItems item) {
        if (item.containerId == Favorites.CONTAINER_PREDICTION) {
            mAllAppsPredictions = item;
            PredictionRowView<?> predictionRowView =
                    getAppsView().getFloatingHeaderView().findFixedRowByType(
                            PredictionRowView.class);
            predictionRowView.setPredictedApps(item.items);
        } else if (item.containerId == Favorites.CONTAINER_HOTSEAT_PREDICTION) {
            mHotseatPredictionController.setPredictedItems(item);
        } else if (item.containerId == Favorites.CONTAINER_WIDGETS_PREDICTION) {
            getPopupDataProvider().setRecommendedWidgets(item.items);
        }
    }

    @Override
    public void bindWorkspaceItemsChanged(List<WorkspaceItemInfo> updated) {
        super.bindWorkspaceItemsChanged(updated);
        if (getTaskbarUIController() != null && updated.stream()
                .filter(w -> w.container == CONTAINER_HOTSEAT).findFirst().isPresent()) {
            getTaskbarUIController().onHotseatUpdated();
        }
    }

    @Override
    public void onDestroy() {
        super.onDestroy();
        mHotseatPredictionController.destroy();
    }

    @Override
    public void onStateSetEnd(LauncherState state) {
        super.onStateSetEnd(state);

        switch (state.ordinal) {
            case HINT_STATE_ORDINAL: {
                Workspace workspace = getWorkspace();
                getStateManager().goToState(NORMAL);
                if (workspace.getNextPage() != Workspace.DEFAULT_PAGE) {
                    workspace.post(workspace::moveToDefaultScreen);
                }
                break;
            }
            case HINT_STATE_TWO_BUTTON_ORDINAL: {
                getStateManager().goToState(OVERVIEW);
                getDragLayer().performHapticFeedback(HapticFeedbackConstants.VIRTUAL_KEY);
                break;
            }
            case OVERVIEW_STATE_ORDINAL: {
                RecentsView rv = getOverviewPanel();
                sendCustomAccessibilityEvent(
                        rv.getPageAt(rv.getCurrentPage()), TYPE_VIEW_FOCUSED, null);
                break;
            }
            case QUICK_SWITCH_STATE_ORDINAL: {
                RecentsView rv = getOverviewPanel();
                TaskView tasktolaunch = rv.getTaskViewAt(0);
                if (tasktolaunch != null) {
                    tasktolaunch.launchTask(success -> {
                        if (!success) {
                            getStateManager().goToState(OVERVIEW);
                        } else {
                            getStateManager().moveToRestState();
                        }
                    });
                } else {
                    getStateManager().goToState(NORMAL);
                }
                break;
            }

        }
    }

    @Override
    public TouchController[] createTouchControllers() {
        Mode mode = SysUINavigationMode.getMode(this);

        ArrayList<TouchController> list = new ArrayList<>();
        list.add(getDragController());
        switch (mode) {
            case NO_BUTTON:
                list.add(new NoButtonQuickSwitchTouchController(this));
                list.add(new NavBarToHomeTouchController(this));
                list.add(new NoButtonNavbarToOverviewTouchController(this));
                break;
            case TWO_BUTTONS:
                list.add(new TwoButtonNavbarTouchController(this));
                list.add(getDeviceProfile().isVerticalBarLayout()
                        ? new TransposedQuickSwitchTouchController(this)
                        : new QuickSwitchTouchController(this));
                list.add(new PortraitStatesTouchController(this));
                break;
            case THREE_BUTTONS:
            default:
                list.add(new PortraitStatesTouchController(this));
        }

        if (!getDeviceProfile().isMultiWindowMode) {
            list.add(new StatusBarTouchController(this));
        }

        list.add(new LauncherTaskViewController(this));
        return list.toArray(new TouchController[list.size()]);
    }

    @Override
    public AtomicAnimationFactory createAtomicAnimationFactory() {
        return new QuickstepAtomicAnimationFactory(this);
    }

    protected LauncherAppWidgetHost createAppWidgetHost() {
        LauncherAppWidgetHost appWidgetHost = super.createAppWidgetHost();
        if (ENABLE_QUICKSTEP_WIDGET_APP_START.get()) {
            appWidgetHost.setInteractionHandler(new QuickstepInteractionHandler(this));
        }
        return appWidgetHost;
    }

    private static final class LauncherTaskViewController extends
            TaskViewTouchController<Launcher> {

        LauncherTaskViewController(Launcher activity) {
            super(activity);
        }

        @Override
        protected boolean isRecentsInteractive() {
            return mActivity.isInState(OVERVIEW) || mActivity.isInState(OVERVIEW_MODAL_TASK);
        }

        @Override
        protected boolean isRecentsModal() {
            return mActivity.isInState(OVERVIEW_MODAL_TASK);
        }

        @Override
        protected void onUserControlledAnimationCreated(AnimatorPlaybackController animController) {
            mActivity.getStateManager().setCurrentUserControlledAnimation(animController);
        }
    }

    @Override
    public void dump(String prefix, FileDescriptor fd, PrintWriter writer, String[] args) {
        super.dump(prefix, fd, writer, args);
        RecentsView recentsView = getOverviewPanel();
        writer.println("\nQuickstepLauncher:");
        writer.println(prefix + "\tmOrientationState: " + (recentsView == null ? "recentsNull" :
                recentsView.getPagedViewOrientedState()));
    }
}<|MERGE_RESOLUTION|>--- conflicted
+++ resolved
@@ -52,10 +52,10 @@
 import com.android.launcher3.appprediction.PredictionRowView;
 import com.android.launcher3.hybridhotseat.HotseatPredictionController;
 import com.android.launcher3.logging.InstanceId;
+import com.android.launcher3.logging.StatsLogManager;
 import com.android.launcher3.logging.StatsLogManager.StatsLogger;
 import com.android.launcher3.model.BgDataModel.FixedContainerItems;
 import com.android.launcher3.model.data.ItemInfo;
-import com.android.launcher3.model.data.WorkspaceItemInfo;
 import com.android.launcher3.popup.SystemShortcut;
 import com.android.launcher3.statemanager.StateManager.AtomicAnimationFactory;
 import com.android.launcher3.uioverrides.states.QuickstepAtomicAnimationFactory;
@@ -68,12 +68,8 @@
 import com.android.launcher3.uioverrides.touchcontrollers.TaskViewTouchController;
 import com.android.launcher3.uioverrides.touchcontrollers.TransposedQuickSwitchTouchController;
 import com.android.launcher3.uioverrides.touchcontrollers.TwoButtonNavbarTouchController;
-<<<<<<< HEAD
-import com.android.launcher3.util.OnboardingPrefs;
-=======
 import com.android.launcher3.util.ItemInfoMatcher;
 import com.android.launcher3.util.PendingRequestArgs;
->>>>>>> 369ae1aa
 import com.android.launcher3.util.TouchController;
 import com.android.launcher3.util.UiThreadHelper;
 import com.android.launcher3.util.UiThreadHelper.AsyncCommand;
@@ -89,7 +85,6 @@
 import java.io.FileDescriptor;
 import java.io.PrintWriter;
 import java.util.ArrayList;
-import java.util.List;
 import java.util.Objects;
 import java.util.stream.Stream;
 
@@ -112,7 +107,8 @@
     }
 
     @Override
-    protected void logAppLaunch(ItemInfo info, InstanceId instanceId) {
+    public void logAppLaunch(StatsLogManager statsLogManager, ItemInfo info,
+            InstanceId instanceId) {
         // If the app launch is from any of the surfaces in AllApps then add the InstanceId from
         // LiveSearchManager to recreate the AllApps session on the server side.
         if (mAllAppsSessionLogId != null && ALL_APPS.equals(
@@ -120,8 +116,7 @@
             instanceId = mAllAppsSessionLogId;
         }
 
-        StatsLogger logger = getStatsLogManager()
-                .logger().withItemInfo(info).withInstanceId(instanceId);
+        StatsLogger logger = statsLogManager.logger().withItemInfo(info).withInstanceId(instanceId);
 
         if (mAllAppsPredictions != null
                 && (info.itemType == ITEM_TYPE_APPLICATION
@@ -145,6 +140,15 @@
     }
 
     @Override
+    protected void completeAddShortcut(Intent data, int container, int screenId, int cellX,
+            int cellY, PendingRequestArgs args) {
+        if (container == CONTAINER_HOTSEAT) {
+            mHotseatPredictionController.onDeferredDrop(cellX, cellY);
+        }
+        super.completeAddShortcut(data, container, screenId, cellX, cellY, args);
+    }
+
+    @Override
     protected LauncherAccessibilityDelegate createAccessibilityDelegate() {
         return new QuickstepAccessibilityDelegate(this);
     }
@@ -171,7 +175,11 @@
     public boolean startActivitySafely(View v, Intent intent, ItemInfo item) {
         // Only pause is taskbar controller is not present
         mHotseatPredictionController.setPauseUIUpdate(getTaskbarUIController() == null);
-        return super.startActivitySafely(v, intent, item);
+        boolean started = super.startActivitySafely(v, intent, item);
+        if (getTaskbarUIController() == null && !started) {
+            mHotseatPredictionController.setPauseUIUpdate(false);
+        }
+        return started;
     }
 
     @Override
@@ -238,12 +246,9 @@
     }
 
     @Override
-    public void bindWorkspaceItemsChanged(List<WorkspaceItemInfo> updated) {
-        super.bindWorkspaceItemsChanged(updated);
-        if (getTaskbarUIController() != null && updated.stream()
-                .filter(w -> w.container == CONTAINER_HOTSEAT).findFirst().isPresent()) {
-            getTaskbarUIController().onHotseatUpdated();
-        }
+    public void bindWorkspaceComponentsRemoved(ItemInfoMatcher matcher) {
+        super.bindWorkspaceComponentsRemoved(matcher);
+        mHotseatPredictionController.onModelItemsRemoved(matcher);
     }
 
     @Override
