/*
 * Copyright (C) 2008 The Android Open Source Project
 *
 * Licensed under the Apache License, Version 2.0 (the "License");
 * you may not use this file except in compliance with the License.
 * You may obtain a copy of the License at
 *
 *      http://www.apache.org/licenses/LICENSE-2.0
 *
 * Unless required by applicable law or agreed to in writing, software
 * distributed under the License is distributed on an "AS IS" BASIS,
 * WITHOUT WARRANTIES OR CONDITIONS OF ANY KIND, either express or implied.
 * See the License for the specific language governing permissions and
 * limitations under the License.
 */

package com.android.launcher3.icons;

import static com.android.launcher3.util.Executors.MAIN_EXECUTOR;
import static com.android.launcher3.util.Executors.MODEL_EXECUTOR;

import android.content.ComponentName;
import android.content.Context;
import android.content.Intent;
import android.content.pm.ApplicationInfo;
import android.content.pm.LauncherActivityInfo;
import android.content.pm.LauncherApps;
import android.content.pm.PackageInfo;
import android.content.pm.PackageInstaller;
import android.content.pm.PackageManager;
import android.content.pm.PackageManager.NameNotFoundException;
import android.content.pm.ShortcutInfo;
import android.graphics.drawable.Drawable;
import android.os.Process;
import android.os.UserHandle;
import android.util.Log;

import androidx.annotation.NonNull;

import com.android.launcher3.InvariantDeviceProfile;
import com.android.launcher3.LauncherFiles;
import com.android.launcher3.R;
import com.android.launcher3.Utilities;
import com.android.launcher3.config.FeatureFlags;
import com.android.launcher3.icons.ComponentWithLabel.ComponentCachingLogic;
import com.android.launcher3.icons.cache.BaseIconCache;
import com.android.launcher3.icons.cache.CachingLogic;
import com.android.launcher3.icons.cache.HandlerRunnable;
import com.android.launcher3.model.data.AppInfo;
import com.android.launcher3.model.data.ItemInfoWithIcon;
import com.android.launcher3.model.data.PackageItemInfo;
import com.android.launcher3.model.data.WorkspaceItemInfo;
import com.android.launcher3.pm.UserCache;
import com.android.launcher3.shortcuts.ShortcutKey;
import com.android.launcher3.util.InstantAppResolver;
import com.android.launcher3.util.PackageUserKey;
import com.android.launcher3.util.Preconditions;

import java.util.function.Predicate;
import java.util.function.Supplier;

/**
 * Cache of application icons.  Icons can be made from any thread.
 */
public class IconCache extends BaseIconCache {

    private static final String TAG = "Launcher.IconCache";

    private final Predicate<ItemInfoWithIcon> mIsUsingFallbackOrNonDefaultIconCheck = w ->
            w.bitmap != null && (w.bitmap.isNullOrLowRes() || !isDefaultIcon(w.bitmap, w.user));

    private final CachingLogic<ComponentWithLabel> mComponentWithLabelCachingLogic;
    private final CachingLogic<LauncherActivityInfo> mLauncherActivityInfoCachingLogic;
    private final CachingLogic<ShortcutInfo> mShortcutCachingLogic;

    private final LauncherApps mLauncherApps;
    private final UserCache mUserManager;
    private final InstantAppResolver mInstantAppResolver;
    private final IconProvider mIconProvider;

    private int mPendingIconRequestCount = 0;

    public IconCache(Context context, InvariantDeviceProfile idp) {
        this(context, idp, LauncherFiles.APP_ICONS_DB, new IconProvider(context));
    }

    public IconCache(Context context, InvariantDeviceProfile idp, String dbFileName,
            IconProvider iconProvider) {
        super(context, dbFileName, MODEL_EXECUTOR.getLooper(),
                idp.fillResIconDpi, idp.iconBitmapSize, true /* inMemoryCache */);
        mComponentWithLabelCachingLogic = new ComponentCachingLogic(context, false);
        mLauncherActivityInfoCachingLogic = LauncherActivityCachingLogic.newInstance(context);
        mShortcutCachingLogic = new ShortcutCachingLogic();
        mLauncherApps = mContext.getSystemService(LauncherApps.class);
        mUserManager = UserCache.INSTANCE.get(mContext);
        mInstantAppResolver = InstantAppResolver.newInstance(mContext);
        mIconProvider = iconProvider;
    }

    @Override
    protected long getSerialNumberForUser(UserHandle user) {
        return mUserManager.getSerialNumberForUser(user);
    }

    @Override
    protected boolean isInstantApp(ApplicationInfo info) {
        return mInstantAppResolver.isInstantApp(info);
    }

    @Override
    public BaseIconFactory getIconFactory() {
        return LauncherIcons.obtain(mContext);
    }

    /**
     * Updates the entries related to the given package in memory and persistent DB.
     */
    public synchronized void updateIconsForPkg(String packageName, UserHandle user) {
        removeIconsForPkg(packageName, user);
        try {
            PackageInfo info = mPackageManager.getPackageInfo(packageName,
                    PackageManager.GET_UNINSTALLED_PACKAGES);
            long userSerial = mUserManager.getSerialNumberForUser(user);
            for (LauncherActivityInfo app : mLauncherApps.getActivityList(packageName, user)) {
                addIconToDBAndMemCache(app, mLauncherActivityInfoCachingLogic, info, userSerial,
                        false /*replace existing*/);
            }
        } catch (NameNotFoundException e) {
            Log.d(TAG, "Package not found", e);
        }
    }

    /**
     * Closes the cache DB. This will clear any in-memory cache.
     */
    public void close() {
        mIconDb.close();
    }

    /**
     * Fetches high-res icon for the provided ItemInfo and updates the caller when done.
     *
     * @return a request ID that can be used to cancel the request.
     */
    public HandlerRunnable updateIconInBackground(final ItemInfoUpdateReceiver caller,
            final ItemInfoWithIcon info) {
        Preconditions.assertUIThread();
        if (mPendingIconRequestCount <= 0) {
            MODEL_EXECUTOR.setThreadPriority(Process.THREAD_PRIORITY_FOREGROUND);
        }
        mPendingIconRequestCount++;

        HandlerRunnable<ItemInfoWithIcon> request = new HandlerRunnable<>(mWorkerHandler,
                () -> {
                    if (info instanceof AppInfo || info instanceof WorkspaceItemInfo) {
                        getTitleAndIcon(info, false);
                    } else if (info instanceof PackageItemInfo) {
                        getTitleAndIconForApp((PackageItemInfo) info, false);
                    }
                    return info;
                },
                MAIN_EXECUTOR,
                caller::reapplyItemInfo,
                this::onIconRequestEnd);
        Utilities.postAsyncCallback(mWorkerHandler, request);
        return request;
    }

    private void onIconRequestEnd() {
        mPendingIconRequestCount--;
        if (mPendingIconRequestCount <= 0) {
            MODEL_EXECUTOR.setThreadPriority(Process.THREAD_PRIORITY_BACKGROUND);
        }
    }

    /**
     * Updates {@param application} only if a valid entry is found.
     */
    public synchronized void updateTitleAndIcon(AppInfo application) {
        CacheEntry entry = cacheLocked(application.componentName,
                application.user, () -> null, mLauncherActivityInfoCachingLogic,
                false, application.usingLowResIcon());
        if (entry.bitmap != null && !isDefaultIcon(entry.bitmap, application.user)) {
            applyCacheEntry(entry, application);
        }
    }

    /**
     * Fill in {@param info} with the icon and label for {@param activityInfo}
     */
    public synchronized void getTitleAndIcon(ItemInfoWithIcon info,
            LauncherActivityInfo activityInfo, boolean useLowResIcon) {
        // If we already have activity info, no need to use package icon
        getTitleAndIcon(info, () -> activityInfo, false, useLowResIcon);
    }

    /**
     * Fill in {@param info} with the icon for {@param si}
     */
    public void getShortcutIcon(ItemInfoWithIcon info, ShortcutInfo si) {
        getShortcutIcon(info, si, true, mIsUsingFallbackOrNonDefaultIconCheck);
    }

    /**
     * Fill in {@param info} with an unbadged icon for {@param si}
     */
    public void getUnbadgedShortcutIcon(ItemInfoWithIcon info, ShortcutInfo si) {
        getShortcutIcon(info, si, false, mIsUsingFallbackOrNonDefaultIconCheck);
    }

    /**
     * Fill in {@param info} with the icon and label for {@param si}. If the icon is not
     * available, and fallback check returns true, it keeps the old icon.
     */
    public <T extends ItemInfoWithIcon> void getShortcutIcon(T info, ShortcutInfo si,
            @NonNull Predicate<T> fallbackIconCheck) {
        getShortcutIcon(info, si, true /* use badged */, fallbackIconCheck);
    }

    private synchronized <T extends ItemInfoWithIcon> void getShortcutIcon(T info, ShortcutInfo si,
            boolean useBadged, @NonNull Predicate<T> fallbackIconCheck) {
        BitmapInfo bitmapInfo;
        if (FeatureFlags.ENABLE_DEEP_SHORTCUT_ICON_CACHE.get()) {
            bitmapInfo = cacheLocked(ShortcutKey.fromInfo(si).componentName, si.getUserHandle(),
                    () -> si, mShortcutCachingLogic, false, false).bitmap;
        } else {
            // If caching is disabled, load the full icon
            bitmapInfo = mShortcutCachingLogic.loadIcon(mContext, si);
        }
        if (bitmapInfo.isNullOrLowRes()) {
            bitmapInfo = getDefaultIcon(si.getUserHandle());
        }

        if (isDefaultIcon(bitmapInfo, si.getUserHandle()) && fallbackIconCheck.test(info)) {
            return;
        }
        info.bitmap = bitmapInfo;
        if (useBadged) {
            BitmapInfo badgeInfo = getShortcutInfoBadge(si);
            try (LauncherIcons li = LauncherIcons.obtain(mContext)) {
                info.bitmap = li.badgeBitmap(info.bitmap.icon, badgeInfo);
            }
        }
    }

    /**
     * Returns the badging info for the shortcut
     */
    public BitmapInfo getShortcutInfoBadge(ShortcutInfo shortcutInfo) {
        ComponentName cn = shortcutInfo.getActivity();
        if (cn != null) {
            // Get the app info for the source activity.
            AppInfo appInfo = new AppInfo();
            appInfo.user = shortcutInfo.getUserHandle();
            appInfo.componentName = cn;
            appInfo.intent = new Intent(Intent.ACTION_MAIN)
                    .addCategory(Intent.CATEGORY_LAUNCHER)
                    .setComponent(cn);
            getTitleAndIcon(appInfo, false);
            return appInfo.bitmap;
        } else {
            PackageItemInfo pkgInfo = new PackageItemInfo(shortcutInfo.getPackage());
            getTitleAndIconForApp(pkgInfo, false);
            return pkgInfo.bitmap;
        }
    }

    /**
     * Fill in {@param info} with the icon and label. If the
     * corresponding activity is not found, it reverts to the package icon.
     */
    public synchronized void getTitleAndIcon(ItemInfoWithIcon info, boolean useLowResIcon) {
        // null info means not installed, but if we have a component from the intent then
        // we should still look in the cache for restored app icons.
        if (info.getTargetComponent() == null) {
            info.bitmap = getDefaultIcon(info.user);
            info.title = "";
            info.contentDescription = "";
        } else {
            Intent intent = info.getIntent();
            getTitleAndIcon(info, () -> mLauncherApps.resolveActivity(intent, info.user),
                    true, useLowResIcon);
        }
    }

    public synchronized String getTitleNoCache(ComponentWithLabel info) {
        CacheEntry entry = cacheLocked(info.getComponent(), info.getUser(), () -> info,
                mComponentWithLabelCachingLogic, false /* usePackageIcon */,
                true /* useLowResIcon */);
        return Utilities.trim(entry.title);
    }

    /**
     * Fill in {@param mWorkspaceItemInfo} with the icon and label for {@param info}
     */
    public synchronized void getTitleAndIcon(
            @NonNull ItemInfoWithIcon infoInOut,
            @NonNull Supplier<LauncherActivityInfo> activityInfoProvider,
            boolean usePkgIcon, boolean useLowResIcon) {
        CacheEntry entry = cacheLocked(infoInOut.getTargetComponent(), infoInOut.user,
                activityInfoProvider, mLauncherActivityInfoCachingLogic, usePkgIcon,
                useLowResIcon);
        applyCacheEntry(entry, infoInOut);
    }

<<<<<<< HEAD
=======
    /**
     * Creates an sql cursor for a query of a set of ItemInfoWithIcon icons and titles.
     *
     * @param iconRequestInfos List of IconRequestInfos representing titles and icons to query.
     * @param user UserHandle all the given iconRequestInfos share
     * @param useLowResIcons whether we should exclude the icon column from the sql results.
     */
    private <T extends ItemInfoWithIcon> Cursor createBulkQueryCursor(
            List<IconRequestInfo<T>> iconRequestInfos, UserHandle user, boolean useLowResIcons)
            throws SQLiteException {
        String[] queryParams = Stream.concat(
                iconRequestInfos.stream()
                        .map(r -> r.itemInfo.getTargetComponent())
                        .filter(Objects::nonNull)
                        .distinct()
                        .map(ComponentName::flattenToString),
                Stream.of(Long.toString(getSerialNumberForUser(user)))).toArray(String[]::new);
        String componentNameQuery = TextUtils.join(
                ",", Collections.nCopies(queryParams.length - 1, "?"));

        return mIconDb.query(
                useLowResIcons ? IconDB.COLUMNS_LOW_RES : IconDB.COLUMNS_HIGH_RES,
                IconDB.COLUMN_COMPONENT
                        + " IN ( " + componentNameQuery + " )"
                        + " AND " + IconDB.COLUMN_USER + " = ?",
                queryParams);
    }

    /**
     * Load and fill icons requested in iconRequestInfos using a single bulk sql query.
     */
    public synchronized <T extends ItemInfoWithIcon> void getTitlesAndIconsInBulk(
            List<IconRequestInfo<T>> iconRequestInfos) {
        Map<Pair<UserHandle, Boolean>, List<IconRequestInfo<T>>> iconLoadSubsectionsMap =
                iconRequestInfos.stream()
                        .collect(groupingBy(iconRequest ->
                                Pair.create(iconRequest.itemInfo.user, iconRequest.useLowResIcon)));

        Trace.beginSection("loadIconsInBulk");
        iconLoadSubsectionsMap.forEach((sectionKey, filteredList) -> {
            Map<ComponentName, List<IconRequestInfo<T>>> duplicateIconRequestsMap =
                    filteredList.stream()
                            .collect(groupingBy(iconRequest ->
                                    iconRequest.itemInfo.getTargetComponent()));

            Trace.beginSection("loadIconSubsectionInBulk");
            loadIconSubsection(sectionKey, filteredList, duplicateIconRequestsMap);
            Trace.endSection();
        });
        Trace.endSection();
    }

    private <T extends ItemInfoWithIcon> void loadIconSubsection(
            Pair<UserHandle, Boolean> sectionKey,
            List<IconRequestInfo<T>> filteredList,
            Map<ComponentName, List<IconRequestInfo<T>>> duplicateIconRequestsMap) {
        Trace.beginSection("loadIconSubsectionWithDatabase");
        try (Cursor c = createBulkQueryCursor(
                filteredList,
                /* user = */ sectionKey.first,
                /* useLowResIcons = */ sectionKey.second)) {
            // Database title and icon loading
            int componentNameColumnIndex = c.getColumnIndexOrThrow(IconDB.COLUMN_COMPONENT);
            while (c.moveToNext()) {
                ComponentName cn = ComponentName.unflattenFromString(
                        c.getString(componentNameColumnIndex));
                List<IconRequestInfo<T>> duplicateIconRequests =
                        duplicateIconRequestsMap.get(cn);

                if (cn != null) {
                    CacheEntry entry = cacheLocked(
                            cn,
                            /* user = */ sectionKey.first,
                            () -> duplicateIconRequests.get(0).launcherActivityInfo,
                            mLauncherActivityInfoCachingLogic,
                            c,
                            /* usePackageIcon= */ false,
                            /* useLowResIcons = */ sectionKey.second);

                    for (IconRequestInfo<T> iconRequest : duplicateIconRequests) {
                        applyCacheEntry(entry, iconRequest.itemInfo);
                    }
                }
            }
        } catch (SQLiteException e) {
            Log.d(TAG, "Error reading icon cache", e);
        } finally {
            Trace.endSection();
        }

        Trace.beginSection("loadIconSubsectionWithFallback");
        // Fallback title and icon loading
        for (ComponentName cn : duplicateIconRequestsMap.keySet()) {
            IconRequestInfo<T> iconRequestInfo = duplicateIconRequestsMap.get(cn).get(0);
            ItemInfoWithIcon itemInfo = iconRequestInfo.itemInfo;
            BitmapInfo icon = itemInfo.bitmap;
            boolean loadFallbackTitle = TextUtils.isEmpty(itemInfo.title);
            boolean loadFallbackIcon = icon == null
                    || isDefaultIcon(icon, itemInfo.user)
                    || icon == BitmapInfo.LOW_RES_INFO;

            if (loadFallbackTitle || loadFallbackIcon) {
                Log.i(TAG,
                        "Database bulk icon loading failed, using fallback bulk icon loading "
                                + "for: " + cn);
                CacheEntry entry = new CacheEntry();
                LauncherActivityInfo lai = iconRequestInfo.launcherActivityInfo;

                // Fill fields that are not updated below so they are not subsequently
                // deleted.
                entry.title = itemInfo.title;
                if (icon != null) {
                    entry.bitmap = icon;
                }
                entry.contentDescription = itemInfo.contentDescription;

                if (loadFallbackIcon) {
                    loadFallbackIcon(
                            lai,
                            entry,
                            mLauncherActivityInfoCachingLogic,
                            /* usePackageIcon= */ false,
                            /* usePackageTitle= */ loadFallbackTitle,
                            cn,
                            sectionKey.first);
                }
                if (loadFallbackTitle && TextUtils.isEmpty(entry.title)) {
                    loadFallbackTitle(
                            lai,
                            entry,
                            mLauncherActivityInfoCachingLogic,
                            sectionKey.first);
                }

                for (IconRequestInfo<T> iconRequest : duplicateIconRequestsMap.get(cn)) {
                    applyCacheEntry(entry, iconRequest.itemInfo);
                }
            }
        }
        Trace.endSection();
    }
>>>>>>> daf801c6

    /**
     * Fill in {@param infoInOut} with the corresponding icon and label.
     */
    public synchronized void getTitleAndIconForApp(
            PackageItemInfo infoInOut, boolean useLowResIcon) {
        CacheEntry entry = getEntryForPackageLocked(
                infoInOut.packageName, infoInOut.user, useLowResIcon);
        applyCacheEntry(entry, infoInOut);
        if (infoInOut.category == PackageItemInfo.CONVERSATIONS) {
            infoInOut.title = mContext.getString(R.string.widget_category_conversations);
            infoInOut.contentDescription = mPackageManager.getUserBadgedLabel(
                    infoInOut.title, infoInOut.user);
        }
    }

    protected void applyCacheEntry(CacheEntry entry, ItemInfoWithIcon info) {
        info.title = Utilities.trim(entry.title);
        info.contentDescription = entry.contentDescription;
        info.bitmap = (entry.bitmap == null) ? getDefaultIcon(info.user) : entry.bitmap;
    }

    public Drawable getFullResIcon(LauncherActivityInfo info) {
        return mIconProvider.getIcon(info, mIconDpi);
    }

    public void updateSessionCache(PackageUserKey key, PackageInstaller.SessionInfo info) {
        cachePackageInstallInfo(key.mPackageName, key.mUser, info.getAppIcon(),
                info.getAppLabel());
    }

    @Override
    protected String getIconSystemState(String packageName) {
        return mIconProvider.getSystemStateForPackage(mSystemState, packageName);
    }

    /**
     * Interface for receiving itemInfo with high-res icon.
     */
    public interface ItemInfoUpdateReceiver {

        void reapplyItemInfo(ItemInfoWithIcon info);
    }
}<|MERGE_RESOLUTION|>--- conflicted
+++ resolved
@@ -18,6 +18,9 @@
 
 import static com.android.launcher3.util.Executors.MAIN_EXECUTOR;
 import static com.android.launcher3.util.Executors.MODEL_EXECUTOR;
+import static com.android.launcher3.widget.WidgetSections.NO_CATEGORY;
+
+import static java.util.stream.Collectors.groupingBy;
 
 import android.content.ComponentName;
 import android.content.Context;
@@ -30,16 +33,20 @@
 import android.content.pm.PackageManager;
 import android.content.pm.PackageManager.NameNotFoundException;
 import android.content.pm.ShortcutInfo;
+import android.database.Cursor;
+import android.database.sqlite.SQLiteException;
 import android.graphics.drawable.Drawable;
 import android.os.Process;
+import android.os.Trace;
 import android.os.UserHandle;
+import android.text.TextUtils;
 import android.util.Log;
+import android.util.Pair;
 
 import androidx.annotation.NonNull;
 
 import com.android.launcher3.InvariantDeviceProfile;
 import com.android.launcher3.LauncherFiles;
-import com.android.launcher3.R;
 import com.android.launcher3.Utilities;
 import com.android.launcher3.config.FeatureFlags;
 import com.android.launcher3.icons.ComponentWithLabel.ComponentCachingLogic;
@@ -47,6 +54,7 @@
 import com.android.launcher3.icons.cache.CachingLogic;
 import com.android.launcher3.icons.cache.HandlerRunnable;
 import com.android.launcher3.model.data.AppInfo;
+import com.android.launcher3.model.data.IconRequestInfo;
 import com.android.launcher3.model.data.ItemInfoWithIcon;
 import com.android.launcher3.model.data.PackageItemInfo;
 import com.android.launcher3.model.data.WorkspaceItemInfo;
@@ -55,9 +63,16 @@
 import com.android.launcher3.util.InstantAppResolver;
 import com.android.launcher3.util.PackageUserKey;
 import com.android.launcher3.util.Preconditions;
-
+import com.android.launcher3.widget.WidgetSections;
+import com.android.launcher3.widget.WidgetSections.WidgetSection;
+
+import java.util.Collections;
+import java.util.List;
+import java.util.Map;
+import java.util.Objects;
 import java.util.function.Predicate;
 import java.util.function.Supplier;
+import java.util.stream.Stream;
 
 /**
  * Cache of application icons.  Icons can be made from any thread.
@@ -134,6 +149,9 @@
      * Closes the cache DB. This will clear any in-memory cache.
      */
     public void close() {
+        // This will clear all pending updates
+        getUpdateHandler();
+
         mIconDb.close();
     }
 
@@ -198,14 +216,7 @@
      * Fill in {@param info} with the icon for {@param si}
      */
     public void getShortcutIcon(ItemInfoWithIcon info, ShortcutInfo si) {
-        getShortcutIcon(info, si, true, mIsUsingFallbackOrNonDefaultIconCheck);
-    }
-
-    /**
-     * Fill in {@param info} with an unbadged icon for {@param si}
-     */
-    public void getUnbadgedShortcutIcon(ItemInfoWithIcon info, ShortcutInfo si) {
-        getShortcutIcon(info, si, false, mIsUsingFallbackOrNonDefaultIconCheck);
+        getShortcutIcon(info, si, mIsUsingFallbackOrNonDefaultIconCheck);
     }
 
     /**
@@ -214,11 +225,6 @@
      */
     public <T extends ItemInfoWithIcon> void getShortcutIcon(T info, ShortcutInfo si,
             @NonNull Predicate<T> fallbackIconCheck) {
-        getShortcutIcon(info, si, true /* use badged */, fallbackIconCheck);
-    }
-
-    private synchronized <T extends ItemInfoWithIcon> void getShortcutIcon(T info, ShortcutInfo si,
-            boolean useBadged, @NonNull Predicate<T> fallbackIconCheck) {
         BitmapInfo bitmapInfo;
         if (FeatureFlags.ENABLE_DEEP_SHORTCUT_ICON_CACHE.get()) {
             bitmapInfo = cacheLocked(ShortcutKey.fromInfo(si).componentName, si.getUserHandle(),
@@ -234,13 +240,7 @@
         if (isDefaultIcon(bitmapInfo, si.getUserHandle()) && fallbackIconCheck.test(info)) {
             return;
         }
-        info.bitmap = bitmapInfo;
-        if (useBadged) {
-            BitmapInfo badgeInfo = getShortcutInfoBadge(si);
-            try (LauncherIcons li = LauncherIcons.obtain(mContext)) {
-                info.bitmap = li.badgeBitmap(info.bitmap.icon, badgeInfo);
-            }
-        }
+        info.bitmap = bitmapInfo.withBadgeInfo(getShortcutInfoBadge(si));
     }
 
     /**
@@ -259,7 +259,8 @@
             getTitleAndIcon(appInfo, false);
             return appInfo.bitmap;
         } else {
-            PackageItemInfo pkgInfo = new PackageItemInfo(shortcutInfo.getPackage());
+            PackageItemInfo pkgInfo = new PackageItemInfo(shortcutInfo.getPackage(),
+                    shortcutInfo.getUserHandle());
             getTitleAndIconForApp(pkgInfo, false);
             return pkgInfo.bitmap;
         }
@@ -303,8 +304,6 @@
         applyCacheEntry(entry, infoInOut);
     }
 
-<<<<<<< HEAD
-=======
     /**
      * Creates an sql cursor for a query of a set of ItemInfoWithIcon icons and titles.
      *
@@ -446,7 +445,6 @@
         }
         Trace.endSection();
     }
->>>>>>> daf801c6
 
     /**
      * Fill in {@param infoInOut} with the corresponding icon and label.
@@ -456,8 +454,10 @@
         CacheEntry entry = getEntryForPackageLocked(
                 infoInOut.packageName, infoInOut.user, useLowResIcon);
         applyCacheEntry(entry, infoInOut);
-        if (infoInOut.category == PackageItemInfo.CONVERSATIONS) {
-            infoInOut.title = mContext.getString(R.string.widget_category_conversations);
+        if (infoInOut.widgetCategory != NO_CATEGORY) {
+            WidgetSection widgetSection = WidgetSections.getWidgetSections(mContext)
+                    .get(infoInOut.widgetCategory);
+            infoInOut.title = mContext.getString(widgetSection.mSectionTitle);
             infoInOut.contentDescription = mPackageManager.getUserBadgedLabel(
                     infoInOut.title, infoInOut.user);
         }
