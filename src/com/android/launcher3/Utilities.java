--- conflicted
+++ resolved
@@ -16,6 +16,7 @@
 
 package com.android.launcher3;
 
+import static com.android.launcher3.icons.BitmapInfo.FLAG_THEMED;
 import static com.android.launcher3.model.data.ItemInfoWithIcon.FLAG_ICON_BADGED;
 
 import android.annotation.TargetApi;
@@ -36,7 +37,6 @@
 import android.content.res.Configuration;
 import android.content.res.Resources;
 import android.database.ContentObserver;
-import android.graphics.Bitmap;
 import android.graphics.Color;
 import android.graphics.ColorFilter;
 import android.graphics.LightingColorFilter;
@@ -45,14 +45,15 @@
 import android.graphics.Point;
 import android.graphics.Rect;
 import android.graphics.RectF;
+import android.graphics.drawable.AdaptiveIconDrawable;
 import android.graphics.drawable.ColorDrawable;
 import android.graphics.drawable.Drawable;
-import android.graphics.drawable.InsetDrawable;
 import android.net.Uri;
 import android.os.Build;
 import android.os.DeadObjectException;
 import android.os.Handler;
 import android.os.Message;
+import android.os.Process;
 import android.os.TransactionTooLargeException;
 import android.provider.Settings;
 import android.text.Spannable;
@@ -68,23 +69,25 @@
 import android.view.animation.Interpolator;
 import android.widget.LinearLayout;
 
+import androidx.annotation.NonNull;
 import androidx.core.graphics.ColorUtils;
 import androidx.core.os.BuildCompat;
 
 import com.android.launcher3.dragndrop.FolderAdaptiveIcon;
 import com.android.launcher3.graphics.GridCustomizationsProvider;
 import com.android.launcher3.graphics.TintedDrawableSpan;
-import com.android.launcher3.icons.BitmapInfo;
-import com.android.launcher3.icons.FastBitmapDrawable;
-import com.android.launcher3.icons.LauncherIcons;
 import com.android.launcher3.icons.ShortcutCachingLogic;
+import com.android.launcher3.icons.ThemedIconDrawable;
 import com.android.launcher3.model.data.ItemInfo;
 import com.android.launcher3.model.data.ItemInfoWithIcon;
+import com.android.launcher3.model.data.SearchActionItemInfo;
 import com.android.launcher3.pm.ShortcutConfigActivityInfo;
 import com.android.launcher3.shortcuts.ShortcutKey;
 import com.android.launcher3.shortcuts.ShortcutRequest;
 import com.android.launcher3.util.IntArray;
 import com.android.launcher3.util.PackageManagerHelper;
+import com.android.launcher3.util.Themes;
+import com.android.launcher3.views.ActivityContext;
 import com.android.launcher3.views.BaseDragLayer;
 import com.android.launcher3.widget.PendingAddShortcutInfo;
 
@@ -106,8 +109,6 @@
     private static final Pattern sTrimPattern =
             Pattern.compile("^[\\s|\\p{javaSpaceChar}]*(.*)[\\s|\\p{javaSpaceChar}]*$");
 
-    private static final float[] sTmpFloatArray = new float[4];
-
     private static final int[] sLoc0 = new int[2];
     private static final int[] sLoc1 = new int[2];
     private static final Matrix sMatrix = new Matrix();
@@ -122,8 +123,9 @@
 
     public static final boolean ATLEAST_R = Build.VERSION.SDK_INT >= Build.VERSION_CODES.R;
 
-    public static final boolean ATLEAST_S = BuildCompat.isAtLeastS()
-            || Build.VERSION.SDK_INT >= Build.VERSION_CODES.S;
+    public static final boolean ATLEAST_S = Build.VERSION.SDK_INT >= Build.VERSION_CODES.S;
+
+    public static final boolean ATLEAST_T = BuildCompat.isAtLeastT();
 
     /**
      * Set on a motion event dispatched from the nav bar. See {@link MotionEvent#setEdgeFlags(int)}.
@@ -227,7 +229,7 @@
             offsetPoints(coord, v.getLeft(), v.getTop());
             scale *= v.getScaleX();
 
-            v = (View) v.getParent();
+            v = v.getParent() instanceof View ? (View) v.getParent() : null;
         }
         return scale;
     }
@@ -380,6 +382,21 @@
     }
 
     /**
+     * Similar to {@link #scaleRectAboutCenter(Rect, float)} except this allows different scales
+     * for X and Y
+     */
+    public static void scaleRectFAboutCenter(RectF r, float scaleX, float scaleY) {
+        float px = r.centerX();
+        float py = r.centerY();
+        r.offset(-px, -py);
+        r.left = r.left * scaleX;
+        r.top = r.top * scaleY;
+        r.right = r.right * scaleX;
+        r.bottom = r.bottom * scaleY;
+        r.offset(px, py);
+    }
+
+    /**
      * Maps t from one range to another range.
      * @param t The value to map.
      * @param fromMin The lower bound of the range that t is being mapped from.
@@ -441,9 +458,10 @@
      * Trims the string, removing all whitespace at the beginning and end of the string.
      * Non-breaking whitespaces are also removed.
      */
+    @NonNull
     public static String trim(CharSequence s) {
         if (s == null) {
-            return null;
+            return "";
         }
 
         // Just strip any sequence of whitespace or java space characters from the beginning and end
@@ -505,6 +523,18 @@
             Log.d(TAG, "Unable to read system properties");
         }
         return defaultValue;
+    }
+
+    /**
+     * Using the view's bounds and icon size, calculate where the icon bounds will
+     * be if it was positioned at the center of the view.
+     */
+    public static void setRectToViewCenter(View iconView, int iconSize, Rect outBounds) {
+        int top = (iconView.getHeight() - iconSize) / 2;
+        int left = (iconView.getWidth() - iconSize) / 2;
+        int right = left + iconSize;
+        int bottom = top + iconSize;
+        outBounds.set(left, top, right, bottom);
     }
 
     /**
@@ -632,21 +662,6 @@
         handler.sendMessage(msg);
     }
 
-    /**
-     * Parses a string encoded using {@link #getPointString(int, int)}
-     */
-    public static Point parsePoint(String point) {
-        String[] split = point.split(",");
-        return new Point(Integer.parseInt(split[0]), Integer.parseInt(split[1]));
-    }
-
-    /**
-     * Encodes a point to string to that it can be persisted atomically.
-     */
-    public static String getPointString(int x, int y) {
-        return String.format(Locale.ENGLISH, "%d,%d", x, y);
-    }
-
     public static void unregisterReceiverSafely(Context context, BroadcastReceiver receiver) {
         try {
             context.unregisterReceiver(receiver);
@@ -660,13 +675,6 @@
      * @param outObj this is set to the internal data associated with {@code info},
      *               eg {@link LauncherActivityInfo} or {@link ShortcutInfo}.
      */
-<<<<<<< HEAD
-    public static Drawable getFullDrawable(Launcher launcher, ItemInfo info, int width, int height,
-            Object[] outObj) {
-        Drawable icon = loadFullDrawableWithoutTheme(launcher, info, width, height, outObj);
-        if (icon instanceof BitmapInfo.Extender) {
-            icon = ((BitmapInfo.Extender) icon).getThemedDrawable(launcher);
-=======
     @TargetApi(Build.VERSION_CODES.TIRAMISU)
     public static Drawable getFullDrawable(Context context, ItemInfo info, int width, int height,
             boolean shouldThemeIcon, Object[] outObj) {
@@ -680,21 +688,21 @@
                 mono.setTint(colors[1]);
                 return new AdaptiveIconDrawable(new ColorDrawable(colors[0]), mono);
             }
->>>>>>> daf801c6
         }
         return icon;
     }
 
-    private static Drawable loadFullDrawableWithoutTheme(Launcher launcher, ItemInfo info,
+    private static Drawable loadFullDrawableWithoutTheme(Context context, ItemInfo info,
             int width, int height, Object[] outObj) {
-        LauncherAppState appState = LauncherAppState.getInstance(launcher);
+        ActivityContext activity = ActivityContext.lookupContext(context);
+        LauncherAppState appState = LauncherAppState.getInstance(context);
         if (info.itemType == LauncherSettings.Favorites.ITEM_TYPE_APPLICATION) {
-            LauncherActivityInfo activityInfo = launcher.getSystemService(LauncherApps.class)
+            LauncherActivityInfo activityInfo = context.getSystemService(LauncherApps.class)
                     .resolveActivity(info.getIntent(), info.user);
             outObj[0] = activityInfo;
-            return activityInfo == null ? null : LauncherAppState.getInstance(launcher)
+            return activityInfo == null ? null : LauncherAppState.getInstance(context)
                     .getIconProvider().getIcon(
-                            activityInfo, launcher.getDeviceProfile().inv.fillResIconDpi);
+                            activityInfo, activity.getDeviceProfile().inv.fillResIconDpi);
         } else if (info.itemType == LauncherSettings.Favorites.ITEM_TYPE_DEEP_SHORTCUT) {
             if (info instanceof PendingAddShortcutInfo) {
                 ShortcutConfigActivityInfo activityInfo =
@@ -703,23 +711,26 @@
                 return activityInfo.getFullResIcon(appState.getIconCache());
             }
             List<ShortcutInfo> si = ShortcutKey.fromItemInfo(info)
-                    .buildRequest(launcher)
+                    .buildRequest(context)
                     .query(ShortcutRequest.ALL);
             if (si.isEmpty()) {
                 return null;
             } else {
                 outObj[0] = si.get(0);
-                return ShortcutCachingLogic.getIcon(launcher, si.get(0),
+                return ShortcutCachingLogic.getIcon(context, si.get(0),
                         appState.getInvariantDeviceProfile().fillResIconDpi);
             }
         } else if (info.itemType == LauncherSettings.Favorites.ITEM_TYPE_FOLDER) {
             FolderAdaptiveIcon icon = FolderAdaptiveIcon.createFolderAdaptiveIcon(
-                    launcher, info.id, new Point(width, height));
+                    activity, info.id, new Point(width, height));
             if (icon == null) {
                 return null;
             }
             outObj[0] = icon;
             return icon;
+        } else if (info.itemType == LauncherSettings.Favorites.ITEM_TYPE_SEARCH_ACTION
+                && info instanceof SearchActionItemInfo) {
+            return ((SearchActionItemInfo) info).bitmap.newIcon(context);
         } else {
             return null;
         }
@@ -732,29 +743,25 @@
      * badge. When dragged from workspace or folder, it may contain app AND/OR work profile badge
      **/
     @TargetApi(Build.VERSION_CODES.O)
-    public static Drawable getBadge(Launcher launcher, ItemInfo info, Object obj) {
-        LauncherAppState appState = LauncherAppState.getInstance(launcher);
-        int iconSize = appState.getInvariantDeviceProfile().iconBitmapSize;
+    public static Drawable getBadge(Context context, ItemInfo info, Object obj) {
+        LauncherAppState appState = LauncherAppState.getInstance(context);
         if (info.itemType == LauncherSettings.Favorites.ITEM_TYPE_DEEP_SHORTCUT) {
             boolean iconBadged = (info instanceof ItemInfoWithIcon)
                     && (((ItemInfoWithIcon) info).runtimeStatusFlags & FLAG_ICON_BADGED) > 0;
             if ((info.id == ItemInfo.NO_ID && !iconBadged)
                     || !(obj instanceof ShortcutInfo)) {
                 // The item is not yet added on home screen.
-                return new FixedSizeEmptyDrawable(iconSize);
+                return new ColorDrawable(Color.TRANSPARENT);
             }
             ShortcutInfo si = (ShortcutInfo) obj;
-            Bitmap badge = LauncherAppState.getInstance(appState.getContext())
-                    .getIconCache().getShortcutInfoBadge(si).icon;
-            float badgeSize = LauncherIcons.getBadgeSizeForIconSize(iconSize);
-            float insetFraction = (iconSize - badgeSize) / iconSize;
-            return new InsetDrawable(new FastBitmapDrawable(badge),
-                    insetFraction, insetFraction, 0, 0);
+            return LauncherAppState.getInstance(appState.getContext())
+                    .getIconCache().getShortcutInfoBadge(si).newIcon(context, FLAG_THEMED);
         } else if (info.itemType == LauncherSettings.Favorites.ITEM_TYPE_FOLDER) {
             return ((FolderAdaptiveIcon) obj).getBadge();
         } else {
-            return launcher.getPackageManager()
-                    .getUserBadgedIcon(new FixedSizeEmptyDrawable(iconSize), info.user);
+            return Process.myUserHandle().equals(info.user)
+                    ? new ColorDrawable(Color.TRANSPARENT)
+                    : context.getDrawable(R.drawable.ic_work_app_badge);
         }
     }
 
@@ -855,23 +862,9 @@
         view.setLayoutParams(lp);
     }
 
-    private static class FixedSizeEmptyDrawable extends ColorDrawable {
-
-        private final int mSize;
-
-        public FixedSizeEmptyDrawable(int size) {
-            super(Color.TRANSPARENT);
-            mSize = size;
-        }
-
-        @Override
-        public int getIntrinsicHeight() {
-            return mSize;
-        }
-
-        @Override
-        public int getIntrinsicWidth() {
-            return mSize;
-        }
+    public static Rect getViewBounds(@NonNull View v) {
+        int[] pos = new int[2];
+        v.getLocationOnScreen(pos);
+        return new Rect(pos[0], pos[1], pos[0] + v.getWidth(), pos[1] + v.getHeight());
     }
 }