--- conflicted
+++ resolved
@@ -203,29 +203,10 @@
                 .map(s -> s.getShortcut(launcher, item, icon))
                 .filter(Objects::nonNull)
                 .collect(Collectors.toList());
-<<<<<<< HEAD
-        if (ENABLE_MATERIAL_U_POPUP.get()) {
-            container = (PopupContainerWithArrow) launcher.getLayoutInflater().inflate(
-                    R.layout.popup_container_material_u, launcher.getDragLayer(), false);
-            container.configureForLauncher(launcher);
-            container.populateAndShowRowsMaterialU(icon, deepShortcutCount, systemShortcuts);
-        } else {
-            container = (PopupContainerWithArrow) launcher.getLayoutInflater().inflate(
-                    R.layout.popup_container, launcher.getDragLayer(), false);
-            container.configureForLauncher(launcher);
-            container.populateAndShow(
-                    icon,
-                    deepShortcutCount,
-                    popupDataProvider.getNotificationKeysForItem(item),
-                    systemShortcuts);
-            launcher.tryClearAccessibilityFocus(icon);
-        }
-=======
         container = (PopupContainerWithArrow) launcher.getLayoutInflater().inflate(
                 R.layout.popup_container, launcher.getDragLayer(), false);
         container.configureForLauncher(launcher);
         container.populateAndShowRows(icon, deepShortcutCount, systemShortcuts);
->>>>>>> 5f635e80
         launcher.refreshAndBindWidgetsForPackageUser(PackageUserKey.fromItemInfo(item));
         container.requestFocus();
         return container;
