--- conflicted
+++ resolved
@@ -16,7 +16,13 @@
 
 package com.android.launcher3.touch;
 
-import static android.widget.ListPopupWindow.WRAP_CONTENT;
+import static android.view.Gravity.BOTTOM;
+import static android.view.Gravity.CENTER_VERTICAL;
+import static android.view.Gravity.END;
+import static android.view.Gravity.START;
+import static android.view.Gravity.TOP;
+import static android.view.ViewGroup.LayoutParams.MATCH_PARENT;
+import static android.view.ViewGroup.LayoutParams.WRAP_CONTENT;
 
 import static com.android.launcher3.LauncherAnimUtils.VIEW_TRANSLATE_X;
 import static com.android.launcher3.LauncherAnimUtils.VIEW_TRANSLATE_Y;
@@ -31,17 +37,22 @@
 import android.graphics.RectF;
 import android.graphics.drawable.ShapeDrawable;
 import android.util.FloatProperty;
+import android.util.Pair;
 import android.view.MotionEvent;
 import android.view.Surface;
 import android.view.VelocityTracker;
 import android.view.View;
 import android.view.accessibility.AccessibilityEvent;
+import android.widget.FrameLayout;
 import android.widget.LinearLayout;
 
 import com.android.launcher3.DeviceProfile;
 import com.android.launcher3.R;
 import com.android.launcher3.Utilities;
+import com.android.launcher3.util.SplitConfigurationOptions;
 import com.android.launcher3.util.SplitConfigurationOptions.SplitPositionOption;
+import com.android.launcher3.util.SplitConfigurationOptions.StagePosition;
+import com.android.launcher3.util.SplitConfigurationOptions.StagedSplitBounds;
 import com.android.launcher3.views.BaseDragLayer;
 
 import java.util.Collections;
@@ -92,12 +103,12 @@
     }
 
     @Override
-    public <T> void set(T target, Int2DAction<T> action, int param) {
+    public <T> void setPrimary(T target, Int2DAction<T> action, int param) {
         action.call(target, 0, param);
     }
 
     @Override
-    public <T> void set(T target, Float2DAction<T> action, float param) {
+    public <T> void setPrimary(T target, Float2DAction<T> action, float param) {
         action.call(target, 0, param);
     }
 
@@ -107,6 +118,12 @@
     }
 
     @Override
+    public <T> void set(T target, Int2DAction<T> action, int primaryParam,
+            int secondaryParam) {
+        action.call(target, secondaryParam, primaryParam);
+    }
+
+    @Override
     public float getPrimaryDirection(MotionEvent event, int pointerIndex) {
         return event.getY(pointerIndex);
     }
@@ -162,19 +179,6 @@
     }
 
     @Override
-    public int getSplitTaskViewDismissDirection(SplitPositionOption splitPosition,
-            DeviceProfile dp) {
-        // Don't use device profile here because we know we're in fake landscape, only split option
-        // available is top/left
-        if (splitPosition.mStagePosition == STAGE_POSITION_TOP_OR_LEFT) {
-            // Top (visually left) side
-            return SPLIT_TRANSLATE_PRIMARY_NEGATIVE;
-        }
-        throw new IllegalStateException("Invalid split stage position: " +
-                splitPosition.mStagePosition);
-    }
-
-    @Override
     public int getPrimaryScroll(View view) {
         return view.getScrollY();
     }
@@ -205,13 +209,18 @@
     }
 
     @Override
+    public void setPrimaryScale(View view, float scale) {
+        view.setScaleY(scale);
+    }
+
+    @Override
+    public void setSecondaryScale(View view, float scale) {
+        view.setScaleX(scale);
+    }
+
+    @Override
     public int getChildStart(View view) {
         return view.getTop();
-    }
-
-    @Override
-    public float getChildStartWithTranslation(View view) {
-        return view.getTop() + view.getTranslationY();
     }
 
     @Override
@@ -230,17 +239,12 @@
         return view.getHeight() - view.getPaddingBottom() - insets.bottom;
     }
 
-    @Override
-    public int getPrimaryTranslationDirectionFactor() {
-        return -1;
-    }
-
     public int getSecondaryTranslationDirectionFactor() {
         return 1;
     }
 
     @Override
-    public int getSplitTranslationDirectionFactor(int stagePosition) {
+    public int getSplitTranslationDirectionFactor(int stagePosition, DeviceProfile deviceProfile) {
         if (stagePosition == STAGE_POSITION_BOTTOM_OR_RIGHT) {
             return -1;
         } else {
@@ -249,31 +253,28 @@
     }
 
     @Override
-    public int getSplitAnimationTranslation(int translationOffset, DeviceProfile dp) {
-        return translationOffset;
-    }
-
-    @Override
-    public float getTaskMenuX(float x, View thumbnailView, int overScroll) {
+    public float getTaskMenuX(float x, View thumbnailView, int overScroll,
+            DeviceProfile deviceProfile) {
         return thumbnailView.getMeasuredWidth() + x;
     }
 
     @Override
     public float getTaskMenuY(float y, View thumbnailView, int overScroll) {
-        return y + overScroll;
-    }
-
-    @Override
-    public int getTaskMenuWidth(View view) {
-        return view.getMeasuredHeight();
+        return y + overScroll +
+                (thumbnailView.getMeasuredHeight() - thumbnailView.getMeasuredWidth()) / 2f;
+    }
+
+    @Override
+    public int getTaskMenuWidth(View view, DeviceProfile deviceProfile) {
+        return view.getMeasuredWidth();
     }
 
     @Override
     public void setTaskOptionsMenuLayoutOrientation(DeviceProfile deviceProfile,
             LinearLayout taskMenuLayout, int dividerSpacing,
             ShapeDrawable dividerDrawable) {
-        taskMenuLayout.setOrientation(LinearLayout.HORIZONTAL);
-        dividerDrawable.setIntrinsicWidth(dividerSpacing);
+        taskMenuLayout.setOrientation(LinearLayout.VERTICAL);
+        dividerDrawable.setIntrinsicHeight(dividerSpacing);
         taskMenuLayout.setDividerDrawable(dividerDrawable);
     }
 
@@ -281,12 +282,9 @@
     public void setLayoutParamsForTaskMenuOptionItem(LinearLayout.LayoutParams lp,
             LinearLayout viewGroup, DeviceProfile deviceProfile) {
         // Phone fake landscape
-        viewGroup.setOrientation(LinearLayout.VERTICAL);
-        lp.width = 0;
+        viewGroup.setOrientation(LinearLayout.HORIZONTAL);
+        lp.width = MATCH_PARENT;
         lp.height = WRAP_CONTENT;
-        lp.weight = 1;
-        Utilities.setStartMarginForView(viewGroup.findViewById(R.id.text), 0);
-        Utilities.setStartMarginForView(viewGroup.findViewById(R.id.icon), 0);
     }
 
     @Override
@@ -298,6 +296,49 @@
     @Override
     public PointF getAdditionalInsetForTaskMenu(float margin) {
         return new PointF(margin, 0);
+    }
+
+    @Override
+    public Pair<Float, Float> getDwbLayoutTranslations(int taskViewWidth,
+            int taskViewHeight, StagedSplitBounds splitBounds, DeviceProfile deviceProfile,
+            View[] thumbnailViews, int desiredTaskId, View banner) {
+        boolean isRtl = banner.getLayoutDirection() == View.LAYOUT_DIRECTION_RTL;
+        float translationX = 0;
+        float translationY = 0;
+        FrameLayout.LayoutParams bannerParams = (FrameLayout.LayoutParams) banner.getLayoutParams();
+        banner.setPivotX(0);
+        banner.setPivotY(0);
+        banner.setRotation(getDegreesRotated());
+        translationX = banner.getHeight();
+        FrameLayout.LayoutParams snapshotParams =
+                (FrameLayout.LayoutParams) thumbnailViews[0]
+                        .getLayoutParams();
+        bannerParams.gravity = TOP | (isRtl ? END : START);
+        if (splitBounds == null) {
+            // Single, fullscreen case
+            bannerParams.width = taskViewHeight - snapshotParams.topMargin;
+            return new Pair<>(translationX, Integer.valueOf(snapshotParams.topMargin).floatValue());
+        }
+
+        // Set correct width
+        if (desiredTaskId == splitBounds.leftTopTaskId) {
+            bannerParams.width = thumbnailViews[0].getMeasuredHeight();
+        } else {
+            bannerParams.width = thumbnailViews[1].getMeasuredHeight();
+        }
+
+        // Set translations
+        if (desiredTaskId == splitBounds.rightBottomTaskId) {
+            float topLeftTaskPlusDividerPercent = splitBounds.appsStackedVertically
+                    ? (splitBounds.topTaskPercent + splitBounds.dividerHeightPercent)
+                    : (splitBounds.leftTaskPercent + splitBounds.dividerWidthPercent);
+            translationY = snapshotParams.topMargin
+                    + ((taskViewHeight - snapshotParams.topMargin) * topLeftTaskPlusDividerPercent);
+        }
+        if (desiredTaskId == splitBounds.leftTopTaskId) {
+            translationY = snapshotParams.topMargin;
+        }
+        return new Pair<>(translationX, translationY);
     }
 
     /* ---------- The following are only used by TaskViewTouchHandler. ---------- */
@@ -348,16 +389,11 @@
     public List<SplitPositionOption> getSplitPositionOptions(DeviceProfile dp) {
         // Add "left" side of phone which is actually the top
         return Collections.singletonList(new SplitPositionOption(
-                R.drawable.ic_split_screen, R.string.split_screen_position_left,
+                R.drawable.ic_split_left, R.string.split_screen_position_left,
                 STAGE_POSITION_TOP_OR_LEFT, STAGE_TYPE_MAIN));
     }
 
     @Override
-<<<<<<< HEAD
-    public FloatProperty getSplitSelectTaskOffset(FloatProperty primary, FloatProperty secondary,
-            DeviceProfile deviceProfile) {
-        return primary;
-=======
     public void getInitialSplitPlaceholderBounds(int placeholderHeight, int placeholderInset,
             DeviceProfile dp, @StagePosition int stagePosition, Rect out) {
         // In fake land/seascape, the placeholder always needs to go to the "top" of the device,
@@ -495,6 +531,5 @@
     public Pair<FloatProperty, FloatProperty> getSplitSelectTaskOffset(FloatProperty primary,
             FloatProperty secondary, DeviceProfile deviceProfile) {
         return new Pair<>(primary, secondary);
->>>>>>> 286dd249
     }
 }