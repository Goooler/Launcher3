--- conflicted
+++ resolved
@@ -2721,14 +2721,8 @@
     }
 
     @Override
-<<<<<<< HEAD
-    public void bindStringCache(StringCache cache) {
-        mStringCache = cache;
-        mAppsView.updateWorkUI();
-=======
     public void bindSmartspaceWidget() {
         mModelCallbacks.bindSmartspaceWidget();
->>>>>>> 5f635e80
     }
 
     @Override
