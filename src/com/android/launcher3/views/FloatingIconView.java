/*
 * Copyright (C) 2019 The Android Open Source Project
 *
 * Licensed under the Apache License, Version 2.0 (the "License");
 * you may not use this file except in compliance with the License.
 * You may obtain a copy of the License at
 *
 *      http://www.apache.org/licenses/LICENSE-2.0
 *
 * Unless required by applicable law or agreed to in writing, software
 * distributed under the License is distributed on an "AS IS" BASIS,
 * WITHOUT WARRANTIES OR CONDITIONS OF ANY KIND, either express or implied.
 * See the License for the specific language governing permissions and
 * limitations under the License.
 */
package com.android.launcher3.views;

import static com.android.launcher3.LauncherAnimUtils.DRAWABLE_ALPHA;
import static com.android.launcher3.Utilities.getBadge;
import static com.android.launcher3.Utilities.getFullDrawable;
import static com.android.launcher3.Utilities.mapToRange;
import static com.android.launcher3.anim.Interpolators.LINEAR;
import static com.android.launcher3.config.FeatureFlags.ADAPTIVE_ICON_WINDOW_ANIM;
import static com.android.launcher3.states.RotationHelper.REQUEST_LOCK;

import android.animation.Animator;
import android.animation.AnimatorListenerAdapter;
import android.animation.AnimatorSet;
import android.animation.ObjectAnimator;
import android.animation.ValueAnimator;
import android.annotation.TargetApi;
import android.content.Context;
import android.graphics.Canvas;
import android.graphics.Color;
import android.graphics.Outline;
import android.graphics.Path;
import android.graphics.Rect;
import android.graphics.RectF;
import android.graphics.drawable.AdaptiveIconDrawable;
import android.graphics.drawable.ColorDrawable;
import android.graphics.drawable.Drawable;
import android.os.Build;
import android.os.CancellationSignal;
import android.os.Handler;
import android.util.AttributeSet;
import android.util.Log;
import android.view.View;
import android.view.ViewGroup;
import android.view.ViewOutlineProvider;
import android.view.ViewTreeObserver.OnGlobalLayoutListener;
import android.widget.ImageView;

import com.android.launcher3.BubbleTextView;
import com.android.launcher3.InsettableFrameLayout.LayoutParams;
import com.android.launcher3.ItemInfo;
import com.android.launcher3.Launcher;
import com.android.launcher3.LauncherModel;
import com.android.launcher3.R;
import com.android.launcher3.Utilities;
import com.android.launcher3.dragndrop.DragLayer;
import com.android.launcher3.dragndrop.FolderAdaptiveIcon;
import com.android.launcher3.folder.FolderIcon;
import com.android.launcher3.graphics.IconShape;
import com.android.launcher3.graphics.ShiftedBitmapDrawable;
import com.android.launcher3.icons.LauncherIcons;
import com.android.launcher3.popup.SystemShortcut;
import com.android.launcher3.shortcuts.DeepShortcutView;

import androidx.annotation.Nullable;
import androidx.annotation.UiThread;
import androidx.annotation.WorkerThread;
import androidx.dynamicanimation.animation.FloatPropertyCompat;
import androidx.dynamicanimation.animation.SpringAnimation;
import androidx.dynamicanimation.animation.SpringForce;

/**
 * A view that is created to look like another view with the purpose of creating fluid animations.
 */
@TargetApi(Build.VERSION_CODES.Q)
public class FloatingIconView extends View implements
        Animator.AnimatorListener, ClipPathView, OnGlobalLayoutListener {

    private static final String TAG = FloatingIconView.class.getSimpleName();

    // Manages loading the icon on a worker thread
    private static @Nullable IconLoadResult sIconLoadResult;

    public static final float SHAPE_PROGRESS_DURATION = 0.10f;
    private static final int FADE_DURATION_MS = 200;
    private static final Rect sTmpRect = new Rect();
    private static final RectF sTmpRectF = new RectF();
    private static final Object[] sTmpObjArray = new Object[1];

    // We spring the foreground drawable relative to the icon's movement in the DragLayer.
    // We then use these two factor values to scale the movement of the fg within this view.
    private static final int FG_TRANS_X_FACTOR = 60;
    private static final int FG_TRANS_Y_FACTOR = 75;

    private static final FloatPropertyCompat<FloatingIconView> mFgTransYProperty
            = new FloatPropertyCompat<FloatingIconView>("FloatingViewFgTransY") {
        @Override
        public float getValue(FloatingIconView view) {
            return view.mFgTransY;
        }

        @Override
        public void setValue(FloatingIconView view, float transY) {
            view.mFgTransY = transY;
            view.invalidate();
        }
    };

    private static final FloatPropertyCompat<FloatingIconView> mFgTransXProperty
            = new FloatPropertyCompat<FloatingIconView>("FloatingViewFgTransX") {
        @Override
        public float getValue(FloatingIconView view) {
            return view.mFgTransX;
        }

        @Override
        public void setValue(FloatingIconView view, float transX) {
            view.mFgTransX = transX;
            view.invalidate();
        }
    };

    private Runnable mEndRunnable;
    private CancellationSignal mLoadIconSignal;

    private final Launcher mLauncher;
    private final int mBlurSizeOutline;
    private final boolean mIsRtl;

    private boolean mIsVerticalBarLayout = false;
    private boolean mIsAdaptiveIcon = false;
    private boolean mIsOpening;

    private IconLoadResult mIconLoadResult;

    private @Nullable Drawable mBadge;
    private @Nullable Drawable mForeground;
    private @Nullable Drawable mBackground;
    private float mRotation;
    private ValueAnimator mRevealAnimator;
    private final Rect mStartRevealRect = new Rect();
    private final Rect mEndRevealRect = new Rect();
    private Path mClipPath;
    private float mTaskCornerRadius;

    private View mOriginalIcon;
    private RectF mPositionOut;
    private Runnable mOnTargetChangeRunnable;

    private final Rect mOutline = new Rect();
    private final Rect mFinalDrawableBounds = new Rect();

    private AnimatorSet mFadeAnimatorSet;
    private ListenerView mListenerView;

    private final SpringAnimation mFgSpringY;
    private float mFgTransY;
    private final SpringAnimation mFgSpringX;
    private float mFgTransX;

    public FloatingIconView(Context context) {
        this(context, null);
    }

    public FloatingIconView(Context context, AttributeSet attrs) {
        this(context, attrs, 0);
    }

    public FloatingIconView(Context context, AttributeSet attrs, int defStyleAttr) {
        super(context, attrs, defStyleAttr);
        mLauncher = Launcher.getLauncher(context);
        mBlurSizeOutline = getResources().getDimensionPixelSize(
                R.dimen.blur_size_medium_outline);
        mIsRtl = Utilities.isRtl(getResources());
        mListenerView = new ListenerView(context, attrs);

        mFgSpringX = new SpringAnimation(this, mFgTransXProperty)
                .setSpring(new SpringForce()
                .setDampingRatio(SpringForce.DAMPING_RATIO_LOW_BOUNCY)
                .setStiffness(SpringForce.STIFFNESS_LOW));
        mFgSpringY = new SpringAnimation(this, mFgTransYProperty)
                .setSpring(new SpringForce()
                        .setDampingRatio(SpringForce.DAMPING_RATIO_LOW_BOUNCY)
                        .setStiffness(SpringForce.STIFFNESS_LOW));
    }

    @Override
    protected void onAttachedToWindow() {
        super.onAttachedToWindow();
        if (!mIsOpening) {
            getViewTreeObserver().addOnGlobalLayoutListener(this);
            mLauncher.getRotationHelper().setCurrentTransitionRequest(REQUEST_LOCK);
        }
    }

    @Override
    protected void onDetachedFromWindow() {
        getViewTreeObserver().removeOnGlobalLayoutListener(this);
        super.onDetachedFromWindow();
    }

    /**
     * Positions this view to match the size and location of {@param rect}.
     * @param alpha The alpha to set this view.
     * @param progress A value from [0, 1] that represents the animation progress.
     * @param shapeProgressStart The progress value at which to start the shape reveal.
     * @param cornerRadius The corner radius of {@param rect}.
     */
    public void update(RectF rect, float alpha, float progress, float shapeProgressStart,
            float cornerRadius, boolean isOpening) {
        setAlpha(alpha);

        LayoutParams lp = (LayoutParams) getLayoutParams();
        float dX = mIsRtl
                ? rect.left
                - (mLauncher.getDeviceProfile().widthPx - lp.getMarginStart() - lp.width)
                : rect.left - lp.getMarginStart();
        float dY = rect.top - lp.topMargin;
        setTranslationX(dX);
        setTranslationY(dY);

        float minSize = Math.min(lp.width, lp.height);
        float scaleX = rect.width() / minSize;
        float scaleY = rect.height() / minSize;
        float scale = Math.max(1f, Math.min(scaleX, scaleY));

        setPivotX(0);
        setPivotY(0);
        setScaleX(scale);
        setScaleY(scale);

        // shapeRevealProgress = 1 when progress = shapeProgressStart + SHAPE_PROGRESS_DURATION
        float toMax = isOpening ? 1 / SHAPE_PROGRESS_DURATION : 1f;
        float shapeRevealProgress = Utilities.boundToRange(mapToRange(
                Math.max(shapeProgressStart, progress), shapeProgressStart, 1f, 0, toMax,
                LINEAR), 0, 1);

        if (mIsVerticalBarLayout) {
            mOutline.right = (int) (rect.width() / scale);
        } else {
            mOutline.bottom = (int) (rect.height() / scale);
        }

        mTaskCornerRadius = cornerRadius / scale;
        if (mIsAdaptiveIcon) {
            if (!isOpening && progress >= shapeProgressStart) {
                if (mRevealAnimator == null) {
                    mRevealAnimator = (ValueAnimator) IconShape.getShape().createRevealAnimator(
                            this, mStartRevealRect, mOutline, mTaskCornerRadius, !isOpening);
                    mRevealAnimator.addListener(new AnimatorListenerAdapter() {
                        @Override
                        public void onAnimationEnd(Animator animation) {
                            mRevealAnimator = null;
                        }
                    });
                    mRevealAnimator.start();
                    // We pause here so we can set the current fraction ourselves.
                    mRevealAnimator.pause();
                }
                mRevealAnimator.setCurrentFraction(shapeRevealProgress);
            }

            float drawableScale = (mIsVerticalBarLayout ? mOutline.width() : mOutline.height())
                    / minSize;
            setBackgroundDrawableBounds(drawableScale);
            if (isOpening) {
                // Center align foreground
                int height = mFinalDrawableBounds.height();
                int width = mFinalDrawableBounds.width();
                int diffY = mIsVerticalBarLayout ? 0
                        : (int) (((height * drawableScale) - height) / 2);
                int diffX = mIsVerticalBarLayout ? (int) (((width * drawableScale) - width) / 2)
                        : 0;
                sTmpRect.set(mFinalDrawableBounds);
                sTmpRect.offset(diffX, diffY);
                mForeground.setBounds(sTmpRect);
            } else {
                // Spring the foreground relative to the icon's movement within the DragLayer.
                int diffX = (int) (dX / mLauncher.getDeviceProfile().availableWidthPx
                        * FG_TRANS_X_FACTOR);
                int diffY = (int) (dY / mLauncher.getDeviceProfile().availableHeightPx
                        * FG_TRANS_Y_FACTOR);

                mFgSpringX.animateToFinalPosition(diffX);
                mFgSpringY.animateToFinalPosition(diffY);
            }
        }
        invalidate();
        invalidateOutline();
    }

    @Override
    public void onAnimationEnd(Animator animator) {
        if (mLoadIconSignal != null) {
            mLoadIconSignal.cancel();
        }
        if (mEndRunnable != null) {
            mEndRunnable.run();
        } else {
            // End runnable also ends the reveal animator, so we manually handle it here.
            if (mRevealAnimator != null) {
                mRevealAnimator.end();
            }
        }
    }

    /**
     * Sets the size and position of this view to match {@param v}.
     *
     * @param v The view to copy
     * @param positionOut Rect that will hold the size and position of v.
     */
    private void matchPositionOf(Launcher launcher, View v, boolean isOpening, RectF positionOut) {
        float rotation = getLocationBoundsForView(launcher, v, isOpening, positionOut);
        final LayoutParams lp = new LayoutParams(
                Math.round(positionOut.width()),
                Math.round(positionOut.height()));
        updatePosition(rotation, positionOut, lp);
        setLayoutParams(lp);
    }

    private void updatePosition(float rotation, RectF position, LayoutParams lp) {
        mRotation = rotation;
        mPositionOut.set(position);
        lp.ignoreInsets = true;
        // Position the floating view exactly on top of the original
        lp.topMargin = Math.round(position.top);
        if (mIsRtl) {
            lp.setMarginStart(Math.round(mLauncher.getDeviceProfile().widthPx - position.right));
        } else {
            lp.setMarginStart(Math.round(position.left));
        }
        // Set the properties here already to make sure they are available when running the first
        // animation frame.
        int left = mIsRtl
                ? mLauncher.getDeviceProfile().widthPx - lp.getMarginStart() - lp.width
                : lp.leftMargin;
        layout(left, lp.topMargin, left + lp.width, lp.topMargin + lp.height);
    }

    /**
     * Gets the location bounds of a view and returns the overall rotation.
     * - For DeepShortcutView, we return the bounds of the icon view.
     * - For BubbleTextView, we return the icon bounds.
     */
    private static float getLocationBoundsForView(Launcher launcher, View v, boolean isOpening,
            RectF outRect) {
        boolean ignoreTransform = !isOpening;
        if (v instanceof DeepShortcutView) {
            v = ((DeepShortcutView) v).getBubbleText();
            ignoreTransform = false;
        } else if (v.getParent() instanceof DeepShortcutView) {
            v = ((DeepShortcutView) v.getParent()).getIconView();
            ignoreTransform = false;
        }
        if (v == null) {
            return 0;
        }

        Rect iconBounds = new Rect();
        if (v instanceof BubbleTextView) {
            ((BubbleTextView) v).getIconBounds(iconBounds);
        } else if (v instanceof FolderIcon) {
            ((FolderIcon) v).getPreviewBounds(iconBounds);
        } else {
            iconBounds.set(0, 0, v.getWidth(), v.getHeight());
        }

        float[] points = new float[] {iconBounds.left, iconBounds.top, iconBounds.right,
                iconBounds.bottom};
        float[] rotation = new float[] {0};
        Utilities.getDescendantCoordRelativeToAncestor(v, launcher.getDragLayer(), points,
                false, ignoreTransform, rotation);
        outRect.set(
                Math.min(points[0], points[2]),
                Math.min(points[1], points[3]),
                Math.max(points[0], points[2]),
                Math.max(points[1], points[3]));
        return rotation[0];
    }

    /**
     * Loads the icon and saves the results to {@link #sIconLoadResult}.
     * Runs onIconLoaded callback (if any), which signifies that the FloatingIconView is
     * ready to display the icon. Otherwise, the FloatingIconView will grab the results when its
     * initialized.
     *
     * @param originalView The View that the FloatingIconView will replace.
     * @param info ItemInfo of the originalView
     * @param pos The position of the view.
     */
    @WorkerThread
    @SuppressWarnings("WrongThread")
    private static void getIconResult(Launcher l, View originalView, ItemInfo info, RectF pos,
            IconLoadResult iconLoadResult) {
        Drawable drawable = null;
        Drawable badge = null;
        boolean supportsAdaptiveIcons = ADAPTIVE_ICON_WINDOW_ANIM.get()
                && Build.VERSION.SDK_INT >= Build.VERSION_CODES.O;
        Drawable btvIcon = originalView instanceof BubbleTextView
                ? ((BubbleTextView) originalView).getIcon() : null;
        if (info instanceof SystemShortcut) {
            if (originalView instanceof ImageView) {
                drawable = ((ImageView) originalView).getDrawable();
            } else if (originalView instanceof DeepShortcutView) {
                drawable = ((DeepShortcutView) originalView).getIconView().getBackground();
            } else {
                drawable = originalView.getBackground();
            }
        } else {
            boolean isFolderIcon = originalView instanceof FolderIcon;
            int width = isFolderIcon ? originalView.getWidth() : (int) pos.width();
            int height = isFolderIcon ? originalView.getHeight() : (int) pos.height();
            if (supportsAdaptiveIcons) {
                drawable = getFullDrawable(l, info, width, height, false, sTmpObjArray);
                if (drawable instanceof AdaptiveIconDrawable) {
                    badge = getBadge(l, info, sTmpObjArray[0]);
                } else {
                    // The drawable we get back is not an adaptive icon, so we need to use the
                    // BubbleTextView icon that is already legacy treated.
                    drawable = btvIcon;
                }
            } else {
                if (originalView instanceof BubbleTextView) {
                    // Similar to DragView, we simply use the BubbleTextView icon here.
                    drawable = btvIcon;
                } else {
                    drawable = getFullDrawable(l, info, width, height, false, sTmpObjArray);
                }
            }
        }

        drawable = drawable == null ? null : drawable.getConstantState().newDrawable();
        int iconOffset = getOffsetForIconBounds(l, drawable, pos);
        synchronized (iconLoadResult) {
            iconLoadResult.drawable = drawable;
            iconLoadResult.badge = badge;
            iconLoadResult.iconOffset = iconOffset;
            if (iconLoadResult.onIconLoaded != null) {
                l.getMainExecutor().execute(iconLoadResult.onIconLoaded);
                iconLoadResult.onIconLoaded = null;
            }
            iconLoadResult.isIconLoaded = true;
        }
    }

    /**
     * Sets the drawables of the {@param originalView} onto this view.
     *
     * @param originalView The View that the FloatingIconView will replace.
     * @param drawable The drawable of the original view.
     * @param badge The badge of the original view.
     * @param iconOffset The amount of offset needed to match this view with the original view.
     */
    @UiThread
    private void setIcon(View originalView, @Nullable Drawable drawable, @Nullable Drawable badge,
            int iconOffset) {
        mBadge = badge;

        mIsAdaptiveIcon = drawable instanceof AdaptiveIconDrawable;
        if (mIsAdaptiveIcon) {
            boolean isFolderIcon = drawable instanceof FolderAdaptiveIcon;

            AdaptiveIconDrawable adaptiveIcon = (AdaptiveIconDrawable) drawable;
            Drawable background = adaptiveIcon.getBackground();
            if (background == null) {
                background = new ColorDrawable(Color.TRANSPARENT);
            }
            mBackground = background;
            Drawable foreground = adaptiveIcon.getForeground();
            if (foreground == null) {
                foreground = new ColorDrawable(Color.TRANSPARENT);
            }
            mForeground = foreground;

            final LayoutParams lp = (LayoutParams) getLayoutParams();
            final int originalHeight = lp.height;
            final int originalWidth = lp.width;

            int blurMargin = mBlurSizeOutline / 2;
            mFinalDrawableBounds.set(0, 0, originalWidth, originalHeight);

            if (!isFolderIcon) {
                mFinalDrawableBounds.inset(iconOffset - blurMargin, iconOffset - blurMargin);
            }
            mForeground.setBounds(mFinalDrawableBounds);
            mBackground.setBounds(mFinalDrawableBounds);

            mStartRevealRect.set(0, 0, originalWidth, originalHeight);

            if (mBadge != null) {
                mBadge.setBounds(mStartRevealRect);
                if (!mIsOpening && !isFolderIcon) {
                    DRAWABLE_ALPHA.set(mBadge, 0);
                }
            }

            if (isFolderIcon) {
                ((FolderIcon) originalView).getPreviewBounds(sTmpRect);
                float bgStroke = ((FolderIcon) originalView).getBackgroundStrokeWidth();
                if (mForeground instanceof ShiftedBitmapDrawable) {
                    ShiftedBitmapDrawable sbd = (ShiftedBitmapDrawable) mForeground;
                    sbd.setShiftX(sbd.getShiftX() - sTmpRect.left - bgStroke);
                    sbd.setShiftY(sbd.getShiftY() - sTmpRect.top - bgStroke);
                }
                if (mBadge instanceof ShiftedBitmapDrawable) {
                    ShiftedBitmapDrawable sbd = (ShiftedBitmapDrawable) mBadge;
                    sbd.setShiftX(sbd.getShiftX() - sTmpRect.left - bgStroke);
                    sbd.setShiftY(sbd.getShiftY() - sTmpRect.top - bgStroke);
                }
            } else {
                Utilities.scaleRectAboutCenter(mStartRevealRect,
                        IconShape.getNormalizationScale());
            }

            float aspectRatio = mLauncher.getDeviceProfile().aspectRatio;
            if (mIsVerticalBarLayout) {
                lp.width = (int) Math.max(lp.width, lp.height * aspectRatio);
            } else {
                lp.height = (int) Math.max(lp.height, lp.width * aspectRatio);
            }

            int left = mIsRtl
                    ? mLauncher.getDeviceProfile().widthPx - lp.getMarginStart() - lp.width
                    : lp.leftMargin;
            layout(left, lp.topMargin, left + lp.width, lp.topMargin + lp.height);

            float scale = Math.max((float) lp.height / originalHeight,
                    (float) lp.width / originalWidth);
            float bgDrawableStartScale;
            if (mIsOpening) {
                bgDrawableStartScale = 1f;
                mOutline.set(0, 0, originalWidth, originalHeight);
            } else {
                bgDrawableStartScale = scale;
                mOutline.set(0, 0, lp.width, lp.height);
            }
            setBackgroundDrawableBounds(bgDrawableStartScale);
            mEndRevealRect.set(0, 0, lp.width, lp.height);
            setOutlineProvider(new ViewOutlineProvider() {
                @Override
                public void getOutline(View view, Outline outline) {
                    outline.setRoundRect(mOutline, mTaskCornerRadius);
                }
            });
            setClipToOutline(true);
        } else {
            setBackground(drawable);
            setClipToOutline(false);
        }

        invalidate();
        invalidateOutline();
    }

    /**
     * Checks if the icon result is loaded. If true, we set the icon immediately. Else, we add a
     * callback to set the icon once the icon result is loaded.
     */
    private void checkIconResult(View originalView, boolean isOpening) {
        CancellationSignal cancellationSignal = new CancellationSignal();

        if (mIconLoadResult == null) {
            Log.w(TAG, "No icon load result found in checkIconResult");
            return;
        }

        synchronized (mIconLoadResult) {
            if (mIconLoadResult.isIconLoaded) {
                setIcon(originalView, mIconLoadResult.drawable, mIconLoadResult.badge,
                        mIconLoadResult.iconOffset);
                if (isOpening) {
                    hideOriginalView(originalView);
                }
            } else {
                mIconLoadResult.onIconLoaded = () -> {
                    if (cancellationSignal.isCanceled()) {
                        return;
                    }

                    setIcon(originalView, mIconLoadResult.drawable, mIconLoadResult.badge,
                            mIconLoadResult.iconOffset);

<<<<<<< HEAD
                    // Delay swapping views until the icon is loaded to prevent a flash.
=======
>>>>>>> d65611bf
                    setVisibility(VISIBLE);
                    if (isOpening) {
                        // Delay swapping views until the icon is loaded to prevent a flash.
                        hideOriginalView(originalView);
                    }
                };
                mLoadIconSignal = cancellationSignal;
            }
        }
<<<<<<< HEAD
=======
    }

    private void hideOriginalView(View originalView) {
        if (originalView instanceof BubbleTextView) {
            ((BubbleTextView) originalView).setIconVisible(false);
            ((BubbleTextView) originalView).setForceHideDot(true);
        } else {
            originalView.setVisibility(INVISIBLE);
        }
>>>>>>> d65611bf
    }

    private void setBackgroundDrawableBounds(float scale) {
        sTmpRect.set(mFinalDrawableBounds);
        Utilities.scaleRectAboutCenter(sTmpRect, scale);
        // Since the drawable is at the top of the view, we need to offset to keep it centered.
        if (mIsVerticalBarLayout) {
            sTmpRect.offsetTo((int) (mFinalDrawableBounds.left * scale), sTmpRect.top);
        } else {
            sTmpRect.offsetTo(sTmpRect.left, (int) (mFinalDrawableBounds.top * scale));
        }
        mBackground.setBounds(sTmpRect);
    }

    @WorkerThread
    @SuppressWarnings("WrongThread")
    private static int getOffsetForIconBounds(Launcher l, Drawable drawable, RectF position) {
        if (Build.VERSION.SDK_INT < Build.VERSION_CODES.O ||
                !(drawable instanceof AdaptiveIconDrawable)) {
            return 0;
        }
        int blurSizeOutline =
                l.getResources().getDimensionPixelSize(R.dimen.blur_size_medium_outline);

        Rect bounds = new Rect(0, 0, (int) position.width() + blurSizeOutline,
                (int) position.height() + blurSizeOutline);
        bounds.inset(blurSizeOutline / 2, blurSizeOutline / 2);

        try (LauncherIcons li = LauncherIcons.obtain(l)) {
            Utilities.scaleRectAboutCenter(bounds, li.getNormalizer().getScale(drawable, null,
                    null, null));
        }

        bounds.inset(
                (int) (-bounds.width() * AdaptiveIconDrawable.getExtraInsetFraction()),
                (int) (-bounds.height() * AdaptiveIconDrawable.getExtraInsetFraction())
        );

        return bounds.left;
    }

    @Override
    public void setClipPath(Path clipPath) {
        mClipPath = clipPath;
        invalidate();
    }

    @Override
    public void draw(Canvas canvas) {
        int count = canvas.save();
        canvas.rotate(mRotation,
                mFinalDrawableBounds.exactCenterX(), mFinalDrawableBounds.exactCenterY());
        if (mClipPath != null) {
            canvas.clipPath(mClipPath);
        }
        super.draw(canvas);
        if (mBackground != null) {
            mBackground.draw(canvas);
        }
        if (mForeground != null) {
            int count2 = canvas.save();
            canvas.translate(mFgTransX, mFgTransY);
            mForeground.draw(canvas);
            canvas.restoreToCount(count2);
        }
        if (mBadge != null) {
            mBadge.draw(canvas);
        }
        canvas.restoreToCount(count);
    }

    public void fastFinish() {
        if (mEndRunnable != null) {
            mEndRunnable.run();
            mEndRunnable = null;
        }
        if (mFadeAnimatorSet != null) {
            mFadeAnimatorSet.end();
            mFadeAnimatorSet = null;
        }
    }

    @Override
    public void onAnimationStart(Animator animator) {
        if (mIconLoadResult != null && mIconLoadResult.isIconLoaded) {
            setVisibility(View.VISIBLE);
        }
    }

    @Override
    public void onAnimationCancel(Animator animator) {}

    @Override
    public void onAnimationRepeat(Animator animator) {}

    @Override
    public void onGlobalLayout() {
        if (mOriginalIcon.isAttachedToWindow() && mPositionOut != null) {
            float rotation = getLocationBoundsForView(mLauncher, mOriginalIcon, mIsOpening,
                    sTmpRectF);
            if (rotation != mRotation || !sTmpRectF.equals(mPositionOut)) {
                updatePosition(rotation, sTmpRectF, (LayoutParams) getLayoutParams());
                if (mOnTargetChangeRunnable != null) {
                    mOnTargetChangeRunnable.run();
                }
            }
        }
    }

    public void setOnTargetChangeListener(Runnable onTargetChangeListener) {
        mOnTargetChangeRunnable = onTargetChangeListener;
    }

    /**
     * Loads the icon drawable on a worker thread to reduce latency between swapping views.
     */
    @UiThread
    public static IconLoadResult fetchIcon(Launcher l, View v, ItemInfo info, boolean isOpening) {
        IconLoadResult result = new IconLoadResult(info);
        new Handler(LauncherModel.getWorkerLooper()).postAtFrontOfQueue(() -> {
            RectF position = new RectF();
            getLocationBoundsForView(l, v, isOpening, position);
            getIconResult(l, v, info, position, result);
        });

        sIconLoadResult = result;
        return result;
    }

    /**
     * Creates a floating icon view for {@param originalView}.
     * @param originalView The view to copy
     * @param hideOriginal If true, it will hide {@param originalView} while this view is visible.
     *                     Else, we will not draw anything in this view.
     * @param positionOut Rect that will hold the size and position of v.
     * @param isOpening True if this view replaces the icon for app open animation.
     */
    public static FloatingIconView getFloatingIconView(Launcher launcher, View originalView,
            boolean hideOriginal, RectF positionOut, boolean isOpening) {
        final DragLayer dragLayer = launcher.getDragLayer();
        ViewGroup parent = (ViewGroup) dragLayer.getParent();
        FloatingIconView view = launcher.getViewCache().getView(R.layout.floating_icon_view,
                launcher, parent);
        view.recycle();

        // Get the drawable on the background thread
        boolean shouldLoadIcon = originalView.getTag() instanceof ItemInfo && hideOriginal;
        if (shouldLoadIcon) {
            if (sIconLoadResult != null && sIconLoadResult.itemInfo == originalView.getTag()) {
                view.mIconLoadResult = sIconLoadResult;
            } else {
                view.mIconLoadResult = fetchIcon(launcher, originalView,
                        (ItemInfo) originalView.getTag(), isOpening);
            }
        }
        sIconLoadResult = null;

        view.mIsVerticalBarLayout = launcher.getDeviceProfile().isVerticalBarLayout();
        view.mIsOpening = isOpening;
        view.mOriginalIcon = originalView;
        view.mPositionOut = positionOut;

        // Match the position of the original view.
        view.matchPositionOf(launcher, originalView, isOpening, positionOut);

        // Must be called after matchPositionOf so that we know what size to load.
        if (shouldLoadIcon) {
            view.checkIconResult(originalView, isOpening);
        }

        // We need to add it to the overlay, but keep it invisible until animation starts..
        view.setVisibility(INVISIBLE);
        parent.addView(view);
        dragLayer.addView(view.mListenerView);
        view.mListenerView.setListener(view::fastFinish);

        view.mEndRunnable = () -> {
            view.mEndRunnable = null;

            if (hideOriginal) {
                if (isOpening) {
                    if (originalView instanceof BubbleTextView) {
                        ((BubbleTextView) originalView).setIconVisible(true);
                        ((BubbleTextView) originalView).setForceHideDot(false);
                    } else {
                        originalView.setVisibility(VISIBLE);
                    }
                    view.finish(dragLayer);
                } else {
                    view.mFadeAnimatorSet = view.createFadeAnimation(originalView, dragLayer);
                    view.mFadeAnimatorSet.start();
                }
            } else {
                view.finish(dragLayer);
            }
        };
        return view;
    }

    private AnimatorSet createFadeAnimation(View originalView, DragLayer dragLayer) {
        AnimatorSet fade = new AnimatorSet();
        fade.setDuration(FADE_DURATION_MS);
        fade.addListener(new AnimatorListenerAdapter() {
            @Override
            public void onAnimationStart(Animator animation) {
                originalView.setVisibility(VISIBLE);
            }

            @Override
            public void onAnimationEnd(Animator animation) {
                finish(dragLayer);
            }
        });

        if (mBadge != null) {
            ObjectAnimator badgeFade = ObjectAnimator.ofInt(mBadge, DRAWABLE_ALPHA, 255);
            badgeFade.addUpdateListener(valueAnimator -> invalidate());
            fade.play(badgeFade);
        }

        if (originalView instanceof IconLabelDotView) {
            IconLabelDotView view = (IconLabelDotView) originalView;
            fade.addListener(new AnimatorListenerAdapter() {
                @Override
                public void onAnimationEnd(Animator animation) {
                    view.setIconVisible(true);
                    view.setForceHideDot(false);
                }
            });
        }

        if (originalView instanceof BubbleTextView) {
            BubbleTextView btv = (BubbleTextView) originalView;
            fade.addListener(new AnimatorListenerAdapter() {
                @Override
                public void onAnimationStart(Animator animation) {
                    btv.setIconVisible(true);
                }
            });
            fade.play(ObjectAnimator.ofInt(btv.getIcon(), DRAWABLE_ALPHA, 0, 255));
        } else if (!(originalView instanceof FolderIcon)) {
            fade.play(ObjectAnimator.ofFloat(originalView, ALPHA, 0f, 1f));
        }

        return fade;
    }

    private void finish(DragLayer dragLayer) {
        ((ViewGroup) dragLayer.getParent()).removeView(this);
        dragLayer.removeView(mListenerView);
        recycle();
        mLauncher.getViewCache().recycleView(R.layout.floating_icon_view, this);
    }

    private void recycle() {
        setTranslationX(0);
        setTranslationY(0);
        setScaleX(1);
        setScaleY(1);
        setAlpha(1);
        setBackground(null);
        if (mLoadIconSignal != null) {
            mLoadIconSignal.cancel();
        }
        mLoadIconSignal = null;
        mEndRunnable = null;
        mIsAdaptiveIcon = false;
        mForeground = null;
        mBackground = null;
        mClipPath = null;
        mFinalDrawableBounds.setEmpty();
        if (mRevealAnimator != null) {
            mRevealAnimator.cancel();
        }
        mRevealAnimator = null;
        if (mFadeAnimatorSet != null) {
            mFadeAnimatorSet.cancel();
        }
        mPositionOut = null;
        mFadeAnimatorSet = null;
        mListenerView.setListener(null);
        mOriginalIcon = null;
        mOnTargetChangeRunnable = null;
        mTaskCornerRadius = 0;
        mOutline.setEmpty();
        mFgTransY = 0;
        mFgSpringX.cancel();
        mFgTransX = 0;
        mFgSpringY.cancel();
        mBadge = null;
        sTmpObjArray[0] = null;
        mIconLoadResult = null;
    }

    private static class IconLoadResult {
        final ItemInfo itemInfo;
        Drawable drawable;
        Drawable badge;
        int iconOffset;
        Runnable onIconLoaded;
        boolean isIconLoaded;

        public IconLoadResult(ItemInfo itemInfo) {
            this.itemInfo = itemInfo;
        }
    }
}<|MERGE_RESOLUTION|>--- conflicted
+++ resolved
@@ -585,10 +585,6 @@
                     setIcon(originalView, mIconLoadResult.drawable, mIconLoadResult.badge,
                             mIconLoadResult.iconOffset);
 
-<<<<<<< HEAD
-                    // Delay swapping views until the icon is loaded to prevent a flash.
-=======
->>>>>>> d65611bf
                     setVisibility(VISIBLE);
                     if (isOpening) {
                         // Delay swapping views until the icon is loaded to prevent a flash.
@@ -598,8 +594,6 @@
                 mLoadIconSignal = cancellationSignal;
             }
         }
-<<<<<<< HEAD
-=======
     }
 
     private void hideOriginalView(View originalView) {
@@ -609,7 +603,6 @@
         } else {
             originalView.setVisibility(INVISIBLE);
         }
->>>>>>> d65611bf
     }
 
     private void setBackgroundDrawableBounds(float scale) {
