--- conflicted
+++ resolved
@@ -19,17 +19,22 @@
 import android.content.ContextWrapper;
 import android.graphics.Rect;
 import android.view.LayoutInflater;
+import android.view.View;
 import android.view.View.AccessibilityDelegate;
 
+import androidx.annotation.Nullable;
+
 import com.android.launcher3.DeviceProfile;
+import com.android.launcher3.allapps.BaseAllAppsContainerView;
 import com.android.launcher3.dot.DotInfo;
 import com.android.launcher3.dragndrop.DragController;
+import com.android.launcher3.folder.FolderIcon;
+import com.android.launcher3.logger.LauncherAtom;
+import com.android.launcher3.logging.StatsLogManager;
+import com.android.launcher3.model.StringCache;
 import com.android.launcher3.model.data.ItemInfo;
-<<<<<<< HEAD
-=======
 import com.android.launcher3.popup.PopupDataProvider;
 import com.android.launcher3.util.OnboardingPrefs;
->>>>>>> daf801c6
 import com.android.launcher3.util.ViewCache;
 
 /**
@@ -91,6 +96,13 @@
      */
     BaseDragLayer getDragLayer();
 
+    /**
+     * The all apps container, if it exists in this context.
+     */
+    default BaseAllAppsContainerView<?> getAppsView() {
+        return null;
+    }
+
     DeviceProfile getDeviceProfile();
 
     default ViewCache getViewCache() {
@@ -105,9 +117,6 @@
     }
 
     /**
-<<<<<<< HEAD
-     * Returns the ActivityContext associated with the given Context.
-=======
      * Returns the FolderIcon with the given item id, if it exists.
      */
     default @Nullable FolderIcon findFolderIcon(final int folderIconId) {
@@ -143,15 +152,42 @@
     /**
      * Returns the ActivityContext associated with the given Context, or throws an exception if
      * the Context is not associated with any ActivityContext.
->>>>>>> daf801c6
      */
     static <T extends Context & ActivityContext> T lookupContext(Context context) {
+        T activityContext = lookupContextNoThrow(context);
+        if (activityContext == null) {
+            throw new IllegalArgumentException("Cannot find ActivityContext in parent tree");
+        }
+        return activityContext;
+    }
+
+    /**
+     * Returns the ActivityContext associated with the given Context, or null if
+     * the Context is not associated with any ActivityContext.
+     */
+    static <T extends Context & ActivityContext> T lookupContextNoThrow(Context context) {
         if (context instanceof ActivityContext) {
             return (T) context;
         } else if (context instanceof ContextWrapper) {
-            return lookupContext(((ContextWrapper) context).getBaseContext());
+            return lookupContextNoThrow(((ContextWrapper) context).getBaseContext());
         } else {
-            throw new IllegalArgumentException("Cannot find ActivityContext in parent tree");
+            return null;
         }
     }
+
+    default View.OnClickListener getItemOnClickListener() {
+        return v -> {
+            // No op.
+        };
+    }
+
+    @Nullable
+    default PopupDataProvider getPopupDataProvider() {
+        return null;
+    }
+
+    @Nullable
+    default StringCache getStringCache() {
+        return null;
+    }
 }