--- conflicted
+++ resolved
@@ -91,11 +91,6 @@
 
         setInsets(mActivityContext.getDeviceProfile().getInsets());
         updateStringFromCache();
-<<<<<<< HEAD
-
-        getLayoutTransition().enableTransitionType(LayoutTransition.CHANGING);
-=======
->>>>>>> 5f635e80
     }
 
     @Override
