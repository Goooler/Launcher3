--- conflicted
+++ resolved
@@ -16,14 +16,10 @@
 
 package com.android.launcher3;
 
-import static android.util.DisplayMetrics.DENSITY_DEVICE_STABLE;
-import static android.view.WindowManager.LayoutParams.TYPE_APPLICATION;
-
 import static com.android.launcher3.ResourceUtils.pxFromDp;
 import static com.android.launcher3.Utilities.dpiFromPx;
 import static com.android.launcher3.Utilities.pxFromSp;
 import static com.android.launcher3.folder.ClippedFolderIconLayoutRule.ICON_OVERLAP_FACTOR;
-import static com.android.launcher3.util.WindowManagerCompat.MIN_TABLET_WIDTH;
 
 import android.annotation.SuppressLint;
 import android.content.Context;
@@ -33,28 +29,28 @@
 import android.graphics.Point;
 import android.graphics.PointF;
 import android.graphics.Rect;
-import android.hardware.display.DisplayManager;
 import android.util.DisplayMetrics;
 import android.view.Surface;
-import android.view.WindowInsets;
-import android.view.WindowManager;
 
 import com.android.launcher3.CellLayout.ContainerType;
 import com.android.launcher3.DevicePaddings.DevicePadding;
-import com.android.launcher3.config.FeatureFlags;
 import com.android.launcher3.icons.DotRenderer;
 import com.android.launcher3.icons.GraphicsUtils;
 import com.android.launcher3.icons.IconNormalizer;
+import com.android.launcher3.uioverrides.ApiWrapper;
 import com.android.launcher3.util.DisplayController;
 import com.android.launcher3.util.DisplayController.Info;
 import com.android.launcher3.util.WindowBounds;
 
 import java.io.PrintWriter;
+import java.util.List;
 
 @SuppressLint("NewApi")
 public class DeviceProfile {
 
     private static final int DEFAULT_DOT_SIZE = 100;
+    // Ratio of empty space, qsb should take up to appear visually centered.
+    private final float mQsbCenterFactor;
 
     public final InvariantDeviceProfile inv;
     private final Info mInfo;
@@ -62,14 +58,16 @@
 
     // Device properties
     public final boolean isTablet;
+    public final boolean isLargeTablet;
     public final boolean isPhone;
     public final boolean transposeLayoutWithOrientation;
     public final boolean isTwoPanels;
-    public final boolean allowRotation;
+    public final boolean isQsbInline;
 
     // Device properties in current orientation
     public final boolean isLandscape;
     public final boolean isMultiWindowMode;
+    public final boolean isGestureMode;
 
     public final int windowX;
     public final int windowY;
@@ -77,10 +75,12 @@
     public final int heightPx;
     public final int availableWidthPx;
     public final int availableHeightPx;
+    public final int rotationHint;
 
     public final float aspectRatio;
 
     public final boolean isScalableGrid;
+    private final int mTypeIndex;
 
     /**
      * The maximum amount of left/right workspace padding as a percentage of the screen width.
@@ -94,18 +94,16 @@
     private static final float TALL_DEVICE_EXTRA_SPACE_THRESHOLD_DP = 252;
     private static final float TALL_DEVICE_MORE_EXTRA_SPACE_THRESHOLD_DP = 268;
 
-    // To evenly space the icons, increase the left/right margins for tablets in portrait mode.
-    private static final int PORTRAIT_TABLET_LEFT_RIGHT_PADDING_MULTIPLIER = 4;
-
     // Workspace
-    public final int desiredWorkspaceLeftRightOriginalPx;
-    public int desiredWorkspaceLeftRightMarginPx;
-    public final int cellLayoutBorderSpacingOriginalPx;
-    public int cellLayoutBorderSpacingPx;
-    public final int cellLayoutPaddingLeftRightPx;
-    public final int cellLayoutBottomPaddingPx;
+    public final int desiredWorkspaceHorizontalMarginOriginalPx;
+    public int desiredWorkspaceHorizontalMarginPx;
+    public Point cellLayoutBorderSpaceOriginalPx;
+    public Point cellLayoutBorderSpacePx;
+    public Rect cellLayoutPaddingPx = new Rect();
+
     public final int edgeMarginPx;
-    public float workspaceSpringLoadShrinkFactor;
+    public float workspaceSpringLoadShrunkTop;
+    public float workspaceSpringLoadShrunkBottom;
     public final int workspaceSpringLoadedBottomSpace;
 
     private final int extraSpace;
@@ -138,7 +136,8 @@
     public int folderIconOffsetYPx;
 
     // Folder content
-    public int folderCellLayoutBorderSpacingPx;
+    public Point folderCellLayoutBorderSpacePx;
+    public int folderCellLayoutBorderSpaceOriginalPx;
     public int folderContentPaddingLeftRight;
     public int folderContentPaddingTop;
 
@@ -160,36 +159,59 @@
     public int hotseatBarSizePx;
     public int hotseatBarTopPaddingPx;
     public final int hotseatBarBottomPaddingPx;
+    public int springLoadedHotseatBarTopMarginPx;
     // Start is the side next to the nav bar, end is the side next to the workspace
     public final int hotseatBarSidePaddingStartPx;
     public final int hotseatBarSidePaddingEndPx;
+    public final int hotseatQsbHeight;
+    public int hotseatBorderSpace;
 
     public final float qsbBottomMarginOriginalPx;
     public int qsbBottomMarginPx;
+    public int qsbWidth; // only used when isQsbInline
 
     // All apps
-    public int allAppsOpenVerticalTranslate;
+    public Point allAppsBorderSpacePx;
+    public int allAppsShiftRange;
+    public int allAppsTopPadding;
+    public int bottomSheetTopPadding;
     public int allAppsCellHeightPx;
     public int allAppsCellWidthPx;
     public int allAppsIconSizePx;
     public int allAppsIconDrawablePaddingPx;
+    public int allAppsLeftRightPadding;
+    public int allAppsLeftRightMargin;
     public final int numShownAllAppsColumns;
     public float allAppsIconTextSizePx;
 
     // Overview
     public int overviewTaskMarginPx;
+    public int overviewTaskMarginGridPx;
     public int overviewTaskIconSizePx;
+    public int overviewTaskIconDrawableSizePx;
+    public int overviewTaskIconDrawableSizeGridPx;
     public int overviewTaskThumbnailTopMarginPx;
+    public final int overviewActionsHeight;
     public final int overviewActionsMarginThreeButtonPx;
-    public final int overviewActionsMarginGesturePx;
+    public final int overviewActionsTopMarginGesturePx;
+    public final int overviewActionsBottomMarginGesturePx;
+    public final int overviewActionsButtonSpacing;
+    public int overviewPageSpacing;
+    public int overviewRowSpacing;
+    public int overviewGridSideMargin;
 
     // Widgets
     public final PointF appWidgetScale = new PointF(1.0f, 1.0f);
 
     // Drop Target
     public int dropTargetBarSizePx;
+    public int dropTargetBarTopMarginPx;
+    public int dropTargetBarBottomMarginPx;
     public int dropTargetDragPaddingPx;
     public int dropTargetTextSizePx;
+    public int dropTargetHorizontalPaddingPx;
+    public int dropTargetVerticalPaddingPx;
+    public int dropTargetGapPx;
 
     // Insets
     private final Rect mInsets = new Rect();
@@ -202,109 +224,104 @@
     public DotRenderer mDotRendererWorkSpace;
     public DotRenderer mDotRendererAllApps;
 
-     // Taskbar
+    // Taskbar
     public boolean isTaskbarPresent;
+    // Whether Taskbar will inset the bottom of apps by taskbarSize.
+    public boolean isTaskbarPresentInApps;
     public int taskbarSize;
-    // How much of the bottom inset is due to Taskbar rather than other system elements.
-    public int nonOverlappingTaskbarInset;
+    public int stashedTaskbarSize;
 
     // DragController
     public int flingToDeleteThresholdVelocity;
 
+    /** TODO: Once we fully migrate to staged split, remove "isMultiWindowMode" */
     DeviceProfile(Context context, InvariantDeviceProfile inv, Info info, WindowBounds windowBounds,
             boolean isMultiWindowMode, boolean transposeLayoutWithOrientation,
-            boolean useTwoPanels) {
+            boolean useTwoPanels, boolean isGestureMode) {
 
         this.inv = inv;
         this.isLandscape = windowBounds.isLandscape();
         this.isMultiWindowMode = isMultiWindowMode;
         this.transposeLayoutWithOrientation = transposeLayoutWithOrientation;
+        this.isGestureMode = isGestureMode;
         windowX = windowBounds.bounds.left;
         windowY = windowBounds.bounds.top;
+        this.rotationHint = windowBounds.rotationHint;
 
         isScalableGrid = inv.isScalable && !isVerticalBarLayout() && !isMultiWindowMode;
+
+        // Determine device posture.
+        mInfo = info;
+        isTablet = info.isTablet(windowBounds);
+        isLargeTablet = info.isLargeTablet(windowBounds);
+        isPhone = !isTablet;
+        isTwoPanels = isTablet && useTwoPanels;
+        isTaskbarPresent = isTablet && ApiWrapper.TASKBAR_DRAWN_IN_PROCESS;
+
+        // Some more constants.
+        context = getContext(context, info, isVerticalBarLayout() || (isTablet && isLandscape)
+                ? Configuration.ORIENTATION_LANDSCAPE
+                : Configuration.ORIENTATION_PORTRAIT,
+                windowBounds);
+        final Resources res = context.getResources();
+        mMetrics = res.getDisplayMetrics();
 
         // Determine sizes.
         widthPx = windowBounds.bounds.width();
         heightPx = windowBounds.bounds.height();
         availableWidthPx = windowBounds.availableSize.x;
-        int nonFinalAvailableHeightPx = windowBounds.availableSize.y;
-
-        mInfo = info;
-        // If the device's pixel density was scaled (usually via settings for A11y), use the
-        // original dimensions to determine if rotation is allowed of not.
-        float originalSmallestWidth = dpiFromPx(Math.min(widthPx, heightPx), DENSITY_DEVICE_STABLE);
-        allowRotation = originalSmallestWidth >= MIN_TABLET_WIDTH;
-        // Tablet UI does not support emulated landscape.
-        isTablet = allowRotation && info.isTablet(windowBounds);
-        isPhone = !isTablet;
-        isTwoPanels = isTablet && useTwoPanels;
+        availableHeightPx =  windowBounds.availableSize.y;
 
         aspectRatio = ((float) Math.max(widthPx, heightPx)) / Math.min(widthPx, heightPx);
         boolean isTallDevice = Float.compare(aspectRatio, TALL_DEVICE_ASPECT_RATIO_THRESHOLD) >= 0;
-
-        // Some more constants
-        context = getContext(context, info, isVerticalBarLayout()
-                ? Configuration.ORIENTATION_LANDSCAPE
-                : Configuration.ORIENTATION_PORTRAIT);
-        mMetrics = context.getResources().getDisplayMetrics();
-        final Resources res = context.getResources();
-
-        isTaskbarPresent = isTablet && FeatureFlags.ENABLE_TASKBAR.get();
+        mQsbCenterFactor = res.getFloat(R.dimen.qsb_center_factor);
+
+        if (isTwoPanels) {
+            if (isLandscape) {
+                mTypeIndex = InvariantDeviceProfile.INDEX_TWO_PANEL_LANDSCAPE;
+            } else {
+                mTypeIndex = InvariantDeviceProfile.INDEX_TWO_PANEL_PORTRAIT;
+            }
+        } else {
+            if (isLandscape) {
+                mTypeIndex = InvariantDeviceProfile.INDEX_LANDSCAPE;
+            } else {
+                mTypeIndex = InvariantDeviceProfile.INDEX_DEFAULT;
+            }
+        }
+
         if (isTaskbarPresent) {
-            // Taskbar will be added later, but provides bottom insets that we should subtract
-            // from availableHeightPx.
             taskbarSize = res.getDimensionPixelSize(R.dimen.taskbar_size);
-            WindowInsets windowInsets =
-                    context.createWindowContext(
-                            context.getSystemService(DisplayManager.class).getDisplay(mInfo.id),
-                            TYPE_APPLICATION, null)
-                    .getSystemService(WindowManager.class)
-                    .getCurrentWindowMetrics().getWindowInsets();
-            nonOverlappingTaskbarInset = taskbarSize - windowInsets.getSystemWindowInsetBottom();
-            if (nonOverlappingTaskbarInset > 0) {
-                nonFinalAvailableHeightPx -= nonOverlappingTaskbarInset;
-            }
-        }
-        availableHeightPx = nonFinalAvailableHeightPx;
+            stashedTaskbarSize = res.getDimensionPixelSize(R.dimen.taskbar_stashed_size);
+        }
 
         edgeMarginPx = res.getDimensionPixelSize(R.dimen.dynamic_grid_edge_margin);
 
-        desiredWorkspaceLeftRightMarginPx = isVerticalBarLayout() ? 0 : isScalableGrid
-                ? res.getDimensionPixelSize(R.dimen.scalable_grid_left_right_margin)
-                : res.getDimensionPixelSize(R.dimen.dynamic_grid_left_right_margin);
-        desiredWorkspaceLeftRightOriginalPx = desiredWorkspaceLeftRightMarginPx;
-
-
-        allAppsOpenVerticalTranslate = res.getDimensionPixelSize(
-                R.dimen.all_apps_open_vertical_translate);
+        desiredWorkspaceHorizontalMarginPx = getHorizontalMarginPx(inv, res);
+        desiredWorkspaceHorizontalMarginOriginalPx = desiredWorkspaceHorizontalMarginPx;
+
+        bottomSheetTopPadding = windowBounds.insets.top // statusbar height
+                + res.getDimensionPixelSize(R.dimen.bottom_sheet_extra_top_padding)
+                + (isTablet ? 0 : edgeMarginPx); // phones need edgeMarginPx additional padding
+
+        allAppsTopPadding = isTablet ? bottomSheetTopPadding : 0;
+        allAppsShiftRange = isTablet
+                ? heightPx - allAppsTopPadding
+                : res.getDimensionPixelSize(R.dimen.all_apps_starting_vertical_translate);
 
         folderLabelTextScale = res.getFloat(R.dimen.folder_label_text_scale);
         folderContentPaddingLeftRight =
                 res.getDimensionPixelSize(R.dimen.folder_content_padding_left_right);
         folderContentPaddingTop = res.getDimensionPixelSize(R.dimen.folder_content_padding_top);
 
-        setCellLayoutBorderSpacing(pxFromDp(inv.borderSpacing, mMetrics, 1f));
-        cellLayoutBorderSpacingOriginalPx = cellLayoutBorderSpacingPx;
-        folderCellLayoutBorderSpacingPx = cellLayoutBorderSpacingPx;
-
-        int cellLayoutPaddingLeftRightMultiplier = !isVerticalBarLayout() && isTablet
-                ? PORTRAIT_TABLET_LEFT_RIGHT_PADDING_MULTIPLIER : 1;
-        int cellLayoutPadding = isScalableGrid
-                ? 0
-                : res.getDimensionPixelSize(R.dimen.dynamic_grid_cell_layout_padding);
-
-        if (isTwoPanels) {
-            cellLayoutPaddingLeftRightPx =
-                    res.getDimensionPixelSize(R.dimen.two_panel_home_side_padding);
-            cellLayoutBottomPaddingPx = 0;
-        } else if (isLandscape) {
-            cellLayoutPaddingLeftRightPx = 0;
-            cellLayoutBottomPaddingPx = cellLayoutPadding;
-        } else {
-            cellLayoutPaddingLeftRightPx = cellLayoutPaddingLeftRightMultiplier * cellLayoutPadding;
-            cellLayoutBottomPaddingPx = 0;
-        }
+        cellLayoutBorderSpacePx = getCellLayoutBorderSpace(inv);
+        allAppsBorderSpacePx = new Point(
+                pxFromDp(inv.allAppsBorderSpaces[mTypeIndex].x, mMetrics),
+                pxFromDp(inv.allAppsBorderSpaces[mTypeIndex].y, mMetrics));
+        cellLayoutBorderSpaceOriginalPx = new Point(cellLayoutBorderSpacePx);
+        folderCellLayoutBorderSpaceOriginalPx = pxFromDp(inv.folderBorderSpace, mMetrics, 1f);
+        folderCellLayoutBorderSpacePx = new Point(folderCellLayoutBorderSpaceOriginalPx,
+                folderCellLayoutBorderSpaceOriginalPx);
 
         workspacePageIndicatorHeight = res.getDimensionPixelSize(
                 R.dimen.workspace_page_indicator_height);
@@ -315,46 +332,94 @@
                 res.getDimensionPixelSize(R.dimen.dynamic_grid_icon_drawable_padding);
 
         dropTargetBarSizePx = res.getDimensionPixelSize(R.dimen.dynamic_grid_drop_target_size);
+        dropTargetBarTopMarginPx = res.getDimensionPixelSize(R.dimen.drop_target_top_margin);
+        dropTargetBarBottomMarginPx = res.getDimensionPixelSize(R.dimen.drop_target_bottom_margin);
         dropTargetDragPaddingPx = res.getDimensionPixelSize(R.dimen.drop_target_drag_padding);
         dropTargetTextSizePx = res.getDimensionPixelSize(R.dimen.drop_target_text_size);
+        dropTargetHorizontalPaddingPx = res.getDimensionPixelSize(
+                R.dimen.drop_target_button_drawable_horizontal_padding);
+        dropTargetVerticalPaddingPx = res.getDimensionPixelSize(
+                R.dimen.drop_target_button_drawable_vertical_padding);
+        dropTargetGapPx = res.getDimensionPixelSize(R.dimen.drop_target_button_gap);
 
         workspaceSpringLoadedBottomSpace =
                 res.getDimensionPixelSize(R.dimen.dynamic_grid_min_spring_loaded_space);
 
         workspaceCellPaddingXPx = res.getDimensionPixelSize(R.dimen.dynamic_grid_cell_padding_x);
 
-        numShownHotseatIcons =
-                isTwoPanels ? inv.numDatabaseHotseatIcons : inv.numShownHotseatIcons;
+        hotseatQsbHeight = res.getDimensionPixelSize(R.dimen.qsb_widget_height);
+        // Whether QSB might be inline in appropriate orientation (landscape).
+        boolean canQsbInline = isLargeTablet && hotseatQsbHeight > 0;
+        isQsbInline = canQsbInline && isLandscape;
+
+        // We shrink hotseat sizes regardless of orientation, if nav buttons are inline and QSB
+        // might be inline in either orientations, to keep hotseat size consistent across rotation.
+        boolean areNavButtonsInline = isTaskbarPresent && !isGestureMode;
+        if (areNavButtonsInline && canQsbInline) {
+            numShownHotseatIcons = inv.numShrunkenHotseatIcons;
+        } else {
+            numShownHotseatIcons =
+                    isTwoPanels ? inv.numDatabaseHotseatIcons : inv.numShownHotseatIcons;
+        }
+
         numShownAllAppsColumns =
                 isTwoPanels ? inv.numDatabaseAllAppsColumns : inv.numAllAppsColumns;
         hotseatBarSizeExtraSpacePx = 0;
         hotseatBarTopPaddingPx =
                 res.getDimensionPixelSize(R.dimen.dynamic_grid_hotseat_top_padding);
-        hotseatBarBottomPaddingPx = (isTallDevice ? 0
-                : res.getDimensionPixelSize(R.dimen.dynamic_grid_hotseat_bottom_non_tall_padding))
-                + res.getDimensionPixelSize(R.dimen.dynamic_grid_hotseat_bottom_padding);
+        if (isQsbInline) {
+            hotseatBarBottomPaddingPx = res.getDimensionPixelSize(R.dimen.inline_qsb_bottom_margin);
+            qsbWidth = calculateQsbWidth();
+        } else {
+            hotseatBarBottomPaddingPx = (isTallDevice ? res.getDimensionPixelSize(
+                    R.dimen.dynamic_grid_hotseat_bottom_tall_padding)
+                    : res.getDimensionPixelSize(
+                            R.dimen.dynamic_grid_hotseat_bottom_non_tall_padding))
+                    + res.getDimensionPixelSize(R.dimen.dynamic_grid_hotseat_bottom_padding);
+            qsbWidth = 0;
+        }
+        springLoadedHotseatBarTopMarginPx = res.getDimensionPixelSize(
+                R.dimen.spring_loaded_hotseat_top_margin);
         hotseatBarSidePaddingEndPx =
                 res.getDimensionPixelSize(R.dimen.dynamic_grid_hotseat_side_padding);
         // Add a bit of space between nav bar and hotseat in vertical bar layout.
         hotseatBarSidePaddingStartPx = isVerticalBarLayout() ? workspacePageIndicatorHeight : 0;
         hotseatExtraVerticalSize =
                 res.getDimensionPixelSize(R.dimen.dynamic_grid_hotseat_extra_vertical_size);
-        updateHotseatIconSize(pxFromDp(inv.iconSize, mMetrics, 1f));
+        hotseatBorderSpace = pxFromDp(inv.hotseatBorderSpaces[mTypeIndex], mMetrics);
+        updateHotseatIconSize(
+                pxFromDp(inv.iconSize[InvariantDeviceProfile.INDEX_DEFAULT], mMetrics));
 
         qsbBottomMarginOriginalPx = isScalableGrid
                 ? res.getDimensionPixelSize(R.dimen.scalable_grid_qsb_bottom_margin)
                 : 0;
 
         overviewTaskMarginPx = res.getDimensionPixelSize(R.dimen.overview_task_margin);
-        overviewTaskIconSizePx =
-                isTablet && FeatureFlags.ENABLE_OVERVIEW_GRID.get() ? res.getDimensionPixelSize(
-                        R.dimen.task_thumbnail_icon_size_grid) : res.getDimensionPixelSize(
-                        R.dimen.task_thumbnail_icon_size);
+        overviewTaskMarginGridPx = res.getDimensionPixelSize(R.dimen.overview_task_margin_grid);
+        overviewTaskIconSizePx = res.getDimensionPixelSize(R.dimen.task_thumbnail_icon_size);
+        overviewTaskIconDrawableSizePx =
+                res.getDimensionPixelSize(R.dimen.task_thumbnail_icon_drawable_size);
+        overviewTaskIconDrawableSizeGridPx =
+                res.getDimensionPixelSize(R.dimen.task_thumbnail_icon_drawable_size_grid);
         overviewTaskThumbnailTopMarginPx = overviewTaskIconSizePx + overviewTaskMarginPx * 2;
-        overviewActionsMarginGesturePx = res.getDimensionPixelSize(
+        overviewActionsTopMarginGesturePx = res.getDimensionPixelSize(
+                R.dimen.overview_actions_top_margin_gesture);
+        overviewActionsBottomMarginGesturePx = res.getDimensionPixelSize(
                 R.dimen.overview_actions_bottom_margin_gesture);
+        overviewPageSpacing = res.getDimensionPixelSize(R.dimen.overview_page_spacing);
+        overviewActionsButtonSpacing = res.getDimensionPixelSize(
+                R.dimen.overview_actions_button_spacing);
+        overviewActionsHeight = res.getDimensionPixelSize(R.dimen.overview_actions_height);
         overviewActionsMarginThreeButtonPx = res.getDimensionPixelSize(
-                R.dimen.overview_actions_bottom_margin_three_button);
+                R.dimen.overview_actions_margin_three_button);
+        // Grid task's top margin is only overviewTaskIconSizePx + overviewTaskMarginGridPx, but
+        // overviewTaskThumbnailTopMarginPx is applied to all TaskThumbnailView, so exclude the
+        // extra  margin when calculating row spacing.
+        int extraTopMargin = overviewTaskThumbnailTopMarginPx - overviewTaskIconSizePx
+                - overviewTaskMarginGridPx;
+        overviewRowSpacing = res.getDimensionPixelSize(R.dimen.overview_grid_row_spacing)
+                - extraTopMargin;
+        overviewGridSideMargin = res.getDimensionPixelSize(R.dimen.overview_grid_side_margin);
 
         // Calculate all of the remaining variables.
         extraSpace = updateAvailableDimensions(res);
@@ -408,6 +473,12 @@
             // Recalculate the available dimensions using the new hotseat size.
             updateAvailableDimensions(res);
         }
+
+        int cellLayoutPadding =
+                isTwoPanels ? cellLayoutBorderSpacePx.x / 2 : res.getDimensionPixelSize(
+                        R.dimen.cell_layout_padding);
+        cellLayoutPaddingPx = new Rect(cellLayoutPadding, cellLayoutPadding, cellLayoutPadding,
+                cellLayoutPadding);
         updateWorkspacePadding();
 
         flingToDeleteThresholdVelocity = res.getDimensionPixelSize(
@@ -418,6 +489,26 @@
         mDotRendererWorkSpace = new DotRenderer(iconSizePx, dotPath, DEFAULT_DOT_SIZE);
         mDotRendererAllApps = iconSizePx == allAppsIconSizePx ? mDotRendererWorkSpace :
                 new DotRenderer(allAppsIconSizePx, dotPath, DEFAULT_DOT_SIZE);
+    }
+
+    private int calculateQsbWidth() {
+        int columns = isTwoPanels ? inv.numColumns * 2 : inv.numColumns;
+
+        return cellWidthPx * columns
+                + cellLayoutBorderSpacePx.x * (columns - 1)
+                - (cellWidthPx - iconSizePx) // left and right cell space
+                - iconSizePx * numShownHotseatIcons
+                - hotseatBorderSpace * numShownHotseatIcons;
+    }
+
+    private int getHorizontalMarginPx(InvariantDeviceProfile idp, Resources res) {
+        if (isVerticalBarLayout()) {
+            return 0;
+        }
+
+        return isScalableGrid
+                ? pxFromDp(idp.horizontalMargin[mTypeIndex], mMetrics)
+                : res.getDimensionPixelSize(R.dimen.dynamic_grid_left_right_margin);
     }
 
     private void updateHotseatIconSize(int hotseatIconSizePx) {
@@ -433,8 +524,24 @@
         }
     }
 
-    private void setCellLayoutBorderSpacing(int borderSpacing) {
-        cellLayoutBorderSpacingPx = isScalableGrid ? borderSpacing : 0;
+    private Point getCellLayoutBorderSpace(InvariantDeviceProfile idp) {
+        if (!isScalableGrid) {
+            return new Point(0, 0);
+        }
+
+        int horizontalSpacePx = pxFromDp(idp.borderSpaces[mTypeIndex].x, mMetrics);
+        int verticalSpacePx = pxFromDp(idp.borderSpaces[mTypeIndex].y, mMetrics);
+
+        return new Point(horizontalSpacePx, verticalSpacePx);
+    }
+
+    private Point getCellLayoutBorderSpaceScaled(InvariantDeviceProfile idp, float scale) {
+        Point original = getCellLayoutBorderSpace(idp);
+        return new Point((int) (original.x * scale), (int) (original.y * scale));
+    }
+
+    public Info getDisplayInfo() {
+        return mInfo;
     }
 
     /**
@@ -447,20 +554,21 @@
         // Check all sides to ensure that the widget won't overlap into another cell, or into
         // status bar.
         return workspaceTopPadding > widgetPadding.top
-                && cellLayoutBorderSpacingPx > widgetPadding.left
-                && cellLayoutBorderSpacingPx > widgetPadding.top
-                && cellLayoutBorderSpacingPx > widgetPadding.right
-                && cellLayoutBorderSpacingPx > widgetPadding.bottom;
+                && cellLayoutBorderSpacePx.x > widgetPadding.left
+                && cellLayoutBorderSpacePx.y > widgetPadding.top
+                && cellLayoutBorderSpacePx.x > widgetPadding.right
+                && cellLayoutBorderSpacePx.y > widgetPadding.bottom;
     }
 
     public Builder toBuilder(Context context) {
-        WindowBounds bounds =
-                new WindowBounds(widthPx, heightPx, availableWidthPx, availableHeightPx);
+        WindowBounds bounds = new WindowBounds(
+                widthPx, heightPx, availableWidthPx, availableHeightPx, rotationHint);
         bounds.bounds.offsetTo(windowX, windowY);
         return new Builder(context, inv, mInfo)
                 .setWindowBounds(bounds)
                 .setUseTwoPanels(isTwoPanels)
-                .setMultiWindowMode(isMultiWindowMode);
+                .setMultiWindowMode(isMultiWindowMode)
+                .setGestureMode(isGestureMode);
     }
 
     public DeviceProfile copy(Context context) {
@@ -483,7 +591,6 @@
         float appWidgetScaleX = (float) profile.getCellSize().x / getCellSize().x;
         float appWidgetScaleY = (float) profile.getCellSize().y / getCellSize().y;
         profile.appWidgetScale.set(appWidgetScaleX, appWidgetScaleY);
-        profile.updateWorkspacePadding();
 
         return profile;
     }
@@ -517,17 +624,35 @@
                 + textHeight + (topBottomPadding * 2);
     }
 
+    private void updateAllAppsContainerWidth(Resources res) {
+        int cellLayoutHorizontalPadding =
+                (cellLayoutPaddingPx.left + cellLayoutPaddingPx.right) / 2;
+        if (isTablet) {
+            allAppsLeftRightPadding =
+                    res.getDimensionPixelSize(R.dimen.all_apps_bottom_sheet_horizontal_padding);
+
+            int usedWidth = (allAppsCellWidthPx * numShownAllAppsColumns)
+                    + (allAppsBorderSpacePx.x * (numShownAllAppsColumns - 1))
+                    + allAppsLeftRightPadding * 2;
+            allAppsLeftRightMargin = Math.max(1, (availableWidthPx - usedWidth) / 2);
+        } else {
+            allAppsLeftRightPadding =
+                    desiredWorkspaceHorizontalMarginPx + cellLayoutHorizontalPadding;
+        }
+    }
+
     /**
      * Returns the amount of extra (or unused) vertical space.
      */
     private int updateAvailableDimensions(Resources res) {
         updateIconSize(1f, res);
 
+        updateWorkspacePadding();
         Point workspacePadding = getTotalWorkspacePadding();
 
         // Check to see if the icons fit within the available height.
         float usedHeight = getCellLayoutHeight();
-        final int maxHeight = availableHeightPx - workspacePadding.y;
+        final int maxHeight = getWorkspaceHeight(workspacePadding);
         float extraHeight = Math.max(0, maxHeight - usedHeight);
         float scaleY = maxHeight / usedHeight;
         boolean shouldScale = scaleY < 1f;
@@ -537,9 +662,7 @@
             // We scale to fit the cellWidth and cellHeight in the available space.
             // The benefit of scalable grids is that we can get consistent aspect ratios between
             // devices.
-            float usedWidth = (cellWidthPx * inv.numColumns)
-                    + (cellLayoutBorderSpacingPx * (inv.numColumns - 1))
-                    + (desiredWorkspaceLeftRightMarginPx * 2);
+            float usedWidth = getCellLayoutWidth() + (desiredWorkspaceHorizontalMarginPx * 2);
             // We do not subtract padding here, as we also scale the workspace padding if needed.
             scaleX = availableWidthPx / usedWidth;
             shouldScale = true;
@@ -556,7 +679,14 @@
     }
 
     private int getCellLayoutHeight() {
-        return (cellHeightPx * inv.numRows) + (cellLayoutBorderSpacingPx * (inv.numRows - 1));
+        return (cellHeightPx * inv.numRows) + (cellLayoutBorderSpacePx.y * (inv.numRows - 1))
+                + cellLayoutPaddingPx.top + cellLayoutPaddingPx.bottom;
+    }
+
+    private int getCellLayoutWidth() {
+        int numColumns = isTwoPanels ? inv.numColumns * 2 : inv.numColumns;
+        return (cellWidthPx * numColumns) + (cellLayoutBorderSpacePx.x * (numColumns - 1))
+                + cellLayoutPaddingPx.left + cellLayoutPaddingPx.right;
     }
 
     /**
@@ -569,24 +699,25 @@
         iconScale = Math.min(1f, scale);
         cellScaleToFit = scale;
 
-
         // Workspace
         final boolean isVerticalLayout = isVerticalBarLayout();
-        float invIconSizeDp = isLandscape ? inv.landscapeIconSize : inv.iconSize;
+        float invIconSizeDp = inv.iconSize[mTypeIndex];
+        float invIconTextSizeSp = inv.iconTextSize[mTypeIndex];
+
         iconSizePx = Math.max(1, pxFromDp(invIconSizeDp, mMetrics, iconScale));
-        float invIconTextSizeSp = isLandscape ? inv.landscapeIconTextSize : inv.iconTextSize;
         iconTextSizePx = (int) (pxFromSp(invIconTextSizeSp, mMetrics) * iconScale);
         iconDrawablePaddingPx = (int) (iconDrawablePaddingOriginalPx * iconScale);
 
-        setCellLayoutBorderSpacing((int) (cellLayoutBorderSpacingOriginalPx * scale));
+        cellLayoutBorderSpacePx = getCellLayoutBorderSpaceScaled(inv, scale);
 
         if (isScalableGrid) {
-            cellWidthPx = pxFromDp(inv.minCellWidth, mMetrics, scale);
-            cellHeightPx = pxFromDp(inv.minCellHeight, mMetrics, scale);
+            cellWidthPx = pxFromDp(inv.minCellSize[mTypeIndex].x, mMetrics, scale);
+            cellHeightPx = pxFromDp(inv.minCellSize[mTypeIndex].y, mMetrics, scale);
             int cellContentHeight = iconSizePx + iconDrawablePaddingPx
                     + Utilities.calculateTextHeight(iconTextSizePx);
             cellYPaddingPx = Math.max(0, cellHeightPx - cellContentHeight) / 2;
-            desiredWorkspaceLeftRightMarginPx = (int) (desiredWorkspaceLeftRightOriginalPx * scale);
+            desiredWorkspaceHorizontalMarginPx =
+                    (int) (desiredWorkspaceHorizontalMarginOriginalPx * scale);
         } else {
             cellWidthPx = iconSizePx + iconDrawablePaddingPx;
             cellHeightPx = (int) Math.ceil(iconSizePx * ICON_OVERLAP_FACTOR)
@@ -604,43 +735,52 @@
         }
 
         // All apps
-        if (numShownAllAppsColumns != inv.numColumns) {
-            allAppsIconSizePx = pxFromDp(inv.allAppsIconSize, mMetrics);
-            allAppsIconTextSizePx = pxFromSp(inv.allAppsIconTextSize, mMetrics);
-            allAppsIconDrawablePaddingPx = iconDrawablePaddingOriginalPx;
-            autoResizeAllAppsCells();
+        updateAllAppsIconSize(scale, res);
+
+        // Hotseat
+        hotseatBorderSpace = pxFromDp(inv.hotseatBorderSpaces[mTypeIndex], mMetrics, scale);
+        if (isQsbInline) {
+            qsbWidth = calculateQsbWidth();
         } else {
-            allAppsIconSizePx = iconSizePx;
-            allAppsIconTextSizePx = iconTextSizePx;
-            allAppsIconDrawablePaddingPx = iconDrawablePaddingPx;
-            allAppsCellHeightPx = getCellSize().y;
-        }
-        allAppsCellWidthPx = allAppsIconSizePx + allAppsIconDrawablePaddingPx;
-
-        if (isVerticalLayout) {
-            hideWorkspaceLabelsIfNotEnoughSpace();
-        }
-
-        // Hotseat
+            qsbWidth = 0;
+        }
         updateHotseatIconSize(iconSizePx);
-
-        if (!isVerticalLayout) {
-            int expectedWorkspaceHeight = availableHeightPx - hotseatBarSizePx
-                    - workspacePageIndicatorHeight - edgeMarginPx;
-            float minRequiredHeight = dropTargetBarSizePx + workspaceSpringLoadedBottomSpace;
-            workspaceSpringLoadShrinkFactor = Math.min(
-                    res.getInteger(R.integer.config_workspaceSpringLoadShrinkPercentage) / 100.0f,
-                    1 - (minRequiredHeight / expectedWorkspaceHeight));
-        } else {
-            workspaceSpringLoadShrinkFactor =
-                    res.getInteger(R.integer.config_workspaceSpringLoadShrinkPercentage) / 100.0f;
-        }
 
         // Folder icon
         folderIconSizePx = IconNormalizer.getNormalizedCircleSize(iconSizePx);
         folderIconOffsetYPx = (iconSizePx - folderIconSizePx) / 2;
     }
 
+
+    /**
+     * Updates the iconSize for allApps* variants.
+     */
+    public void updateAllAppsIconSize(float scale, Resources res) {
+        //TODO(b/218638090): remove the tablet condition once we have phone specs
+        if (isScalableGrid && isTablet) {
+            allAppsIconSizePx =
+                    pxFromDp(inv.allAppsIconSize[mTypeIndex], mMetrics);
+            allAppsIconTextSizePx =
+                    pxFromSp(inv.allAppsIconTextSize[mTypeIndex], mMetrics);
+            allAppsIconDrawablePaddingPx = iconDrawablePaddingOriginalPx;
+            allAppsCellWidthPx = pxFromDp(inv.allAppsCellSize[mTypeIndex].x, mMetrics, scale);
+            allAppsCellHeightPx = pxFromDp(inv.allAppsCellSize[mTypeIndex].y, mMetrics, scale);
+        } else {
+            float invIconSizeDp = inv.iconSize[mTypeIndex];
+            float invIconTextSizeSp = inv.iconTextSize[mTypeIndex];
+            allAppsIconSizePx = Math.max(1, pxFromDp(invIconSizeDp, mMetrics, scale));
+            allAppsIconTextSizePx = (int) (pxFromSp(invIconTextSizeSp, mMetrics) * scale);
+            allAppsIconDrawablePaddingPx = (int) (iconDrawablePaddingOriginalPx * scale);
+            allAppsCellWidthPx = allAppsIconSizePx + (2 * allAppsIconDrawablePaddingPx);
+            allAppsCellHeightPx = getCellSize().y;
+        }
+
+        updateAllAppsContainerWidth(res);
+        if (isVerticalBarLayout()) {
+            hideWorkspaceLabelsIfNotEnoughSpace();
+        }
+    }
+
     private void updateAvailableFolderCellDimensions(Resources res) {
         updateFolderCellSize(1f, res);
 
@@ -652,14 +792,14 @@
 
         // Check if the icons fit within the available height.
         float contentUsedHeight = folderCellHeightPx * inv.numFolderRows
-                + ((inv.numFolderRows - 1) * folderCellLayoutBorderSpacingPx);
+                + ((inv.numFolderRows - 1) * folderCellLayoutBorderSpacePx.y);
         int contentMaxHeight = availableHeightPx - totalWorkspacePadding.y - folderBottomPanelSize
                 - folderMargin - folderContentPaddingTop;
         float scaleY = contentMaxHeight / contentUsedHeight;
 
         // Check if the icons fit within the available width.
         float contentUsedWidth = folderCellWidthPx * inv.numFolderColumns
-                + ((inv.numFolderColumns - 1) * folderCellLayoutBorderSpacingPx);
+                + ((inv.numFolderColumns - 1) * folderCellLayoutBorderSpacePx.x);
         int contentMaxWidth = availableWidthPx - totalWorkspacePadding.x - folderMargin
                 - folderContentPaddingLeftRight * 2;
         float scaleX = contentMaxWidth / contentUsedWidth;
@@ -671,9 +811,12 @@
     }
 
     private void updateFolderCellSize(float scale, Resources res) {
-        float invIconSizeDp = isVerticalBarLayout() ? inv.landscapeIconSize : inv.iconSize;
+        float invIconSizeDp = isVerticalBarLayout()
+                ? inv.iconSize[InvariantDeviceProfile.INDEX_LANDSCAPE]
+                : inv.iconSize[InvariantDeviceProfile.INDEX_DEFAULT];
         folderChildIconSizePx = Math.max(1, pxFromDp(invIconSizeDp, mMetrics, scale));
-        folderChildTextSizePx = pxFromSp(inv.iconTextSize, mMetrics, scale);
+        folderChildTextSizePx =
+                pxFromSp(inv.iconTextSize[InvariantDeviceProfile.INDEX_DEFAULT], mMetrics, scale);
         folderLabelTextSizePx = (int) (folderChildTextSizePx * folderLabelTextScale);
 
         int textHeight = Utilities.calculateTextHeight(folderChildTextSizePx);
@@ -685,10 +828,10 @@
             folderCellWidthPx = (int) Math.max(minWidth, cellWidthPx * scale);
             folderCellHeightPx = (int) Math.max(minHeight, cellHeightPx * scale);
 
-            int borderSpacing = (int) (cellLayoutBorderSpacingOriginalPx * scale);
-            folderCellLayoutBorderSpacingPx = borderSpacing;
-            folderContentPaddingLeftRight = borderSpacing;
-            folderContentPaddingTop = borderSpacing;
+            int scaledSpace = (int) (folderCellLayoutBorderSpaceOriginalPx * scale);
+            folderCellLayoutBorderSpacePx = new Point(scaledSpace, scaledSpace);
+            folderContentPaddingLeftRight = scaledSpace;
+            folderContentPaddingTop = scaledSpace;
         } else {
             int cellPaddingX = (int) (res.getDimensionPixelSize(R.dimen.folder_cell_x_padding)
                     * scale);
@@ -705,7 +848,6 @@
 
     public void updateInsets(Rect insets) {
         mInsets.set(insets);
-        updateWorkspacePadding();
     }
 
     /**
@@ -724,18 +866,70 @@
         if (result == null) {
             result = new Point();
         }
+
         // Since we are only concerned with the overall padding, layout direction does
         // not matter.
         Point padding = getTotalWorkspacePadding();
-        result.x = calculateCellWidth(availableWidthPx - padding.x
-                - cellLayoutPaddingLeftRightPx * 2, cellLayoutBorderSpacingPx, inv.numColumns);
-        result.y = calculateCellHeight(availableHeightPx - padding.y
-                - cellLayoutBottomPaddingPx, cellLayoutBorderSpacingPx, inv.numRows);
+
+        int numColumns = isTwoPanels ? inv.numColumns * 2 : inv.numColumns;
+        int screenWidthPx = getWorkspaceWidth(padding);
+        result.x = calculateCellWidth(screenWidthPx, cellLayoutBorderSpacePx.x, numColumns);
+        int screenHeightPx = getWorkspaceHeight(padding);
+        result.y = calculateCellHeight(screenHeightPx, cellLayoutBorderSpacePx.y, inv.numRows);
         return result;
     }
 
+    /**
+     * Gets the space in px from the bottom of last item in the vertical-bar hotseat to the
+     * bottom of the screen.
+     */
+    public int getVerticalHotseatLastItemBottomOffset() {
+        int cellHeight = calculateCellHeight(
+                heightPx - mHotseatPadding.top - mHotseatPadding.bottom, hotseatBorderSpace,
+                numShownHotseatIcons);
+        int hotseatSize = (cellHeight * numShownHotseatIcons)
+                + (hotseatBorderSpace * (numShownHotseatIcons - 1));
+        int extraHotseatEndSpacing = (heightPx - hotseatSize) / 2;
+        int extraIconEndSpacing = (cellHeight - iconSizePx) / 2;
+        return extraHotseatEndSpacing + extraIconEndSpacing + mHotseatPadding.bottom;
+    }
+
+    /**
+     * Gets the scaled top of the workspace in px for the spring-loaded edit state.
+     */
+    public float getWorkspaceSpringLoadShrunkTop() {
+        workspaceSpringLoadShrunkTop = mInsets.top + dropTargetBarTopMarginPx + dropTargetBarSizePx
+                + dropTargetBarBottomMarginPx;
+        return workspaceSpringLoadShrunkTop;
+    }
+
+    /**
+     * Gets the scaled bottom of the workspace in px for the spring-loaded edit state.
+     */
+    public float getWorkspaceSpringLoadShrunkBottom() {
+        int topOfHotseat = hotseatBarSizePx + springLoadedHotseatBarTopMarginPx;
+        workspaceSpringLoadShrunkBottom =
+                heightPx - (isVerticalBarLayout() ? getVerticalHotseatLastItemBottomOffset()
+                        : topOfHotseat);
+        return workspaceSpringLoadShrunkBottom;
+    }
+
+    public int getWorkspaceWidth() {
+        return getWorkspaceWidth(getTotalWorkspacePadding());
+    }
+
+    public int getWorkspaceWidth(Point workspacePadding) {
+        int cellLayoutTotalPadding =
+                (isTwoPanels ? 2 : 1) * (cellLayoutPaddingPx.left + cellLayoutPaddingPx.right);
+        return availableWidthPx - workspacePadding.x - cellLayoutTotalPadding;
+    }
+
+    private int getWorkspaceHeight(Point workspacePadding) {
+        return availableHeightPx - workspacePadding.y - (cellLayoutPaddingPx.top
+                + cellLayoutPaddingPx.bottom);
+    }
+
     public Point getTotalWorkspacePadding() {
-        updateWorkspacePadding();
         return new Point(workspacePadding.left + workspacePadding.right,
                 workspacePadding.top + workspacePadding.bottom);
     }
@@ -757,41 +951,37 @@
                 padding.right = hotseatBarSizePx;
             }
         } else {
-            int hotseatTop = isTaskbarPresent ? taskbarSize : hotseatBarSizePx;
+            // Pad the bottom of the workspace with search/hotseat bar sizes
+            int hotseatTop = hotseatBarSizePx;
             int paddingBottom = hotseatTop + workspacePageIndicatorHeight
                     + workspaceBottomPadding - mWorkspacePageIndicatorOverlapWorkspace;
-            if (isTablet) {
-                // Pad the left and right of the workspace to ensure consistent spacing
-                // between all icons
-                // The amount of screen space available for left/right padding.
-                int availablePaddingX = Math.max(0, widthPx - ((inv.numColumns * cellWidthPx) +
-                        ((inv.numColumns - 1) * cellWidthPx)));
-                availablePaddingX = (int) Math.min(availablePaddingX,
-                        widthPx * MAX_HORIZONTAL_PADDING_PERCENT);
-                int hotseatVerticalPadding = isTaskbarPresent ? 0
-                        : hotseatBarTopPaddingPx + hotseatBarBottomPaddingPx;
-                int availablePaddingY = Math.max(0, heightPx - edgeMarginPx - paddingBottom
-                        - (2 * inv.numRows * cellHeightPx) - hotseatVerticalPadding);
-                padding.set(availablePaddingX / 2, edgeMarginPx + availablePaddingY / 2,
-                        availablePaddingX / 2, paddingBottom + availablePaddingY / 2);
-
-                if (isTwoPanels) {
-                    padding.set(0, padding.top, 0, padding.bottom);
-                }
-            } else {
-                // Pad the top and bottom of the workspace with search/hotseat bar sizes
-                padding.set(desiredWorkspaceLeftRightMarginPx,
-                        workspaceTopPadding + (isScalableGrid ? 0 : edgeMarginPx),
-                        desiredWorkspaceLeftRightMarginPx,
-                        paddingBottom);
-            }
-        }
-    }
-
-    public Rect getHotseatLayoutPadding() {
+            int paddingTop = workspaceTopPadding + (isScalableGrid ? 0 : edgeMarginPx);
+            int paddingSide = desiredWorkspaceHorizontalMarginPx;
+
+            padding.set(paddingSide, paddingTop, paddingSide, paddingBottom);
+        }
+        insetPadding(workspacePadding, cellLayoutPaddingPx);
+    }
+
+    private void insetPadding(Rect paddings, Rect insets) {
+        insets.left = Math.min(insets.left, paddings.left);
+        paddings.left -= insets.left;
+
+        insets.top = Math.min(insets.top, paddings.top);
+        paddings.top -= insets.top;
+
+        insets.right = Math.min(insets.right, paddings.right);
+        paddings.right -= insets.right;
+
+        insets.bottom = Math.min(insets.bottom, paddings.bottom);
+        paddings.bottom -= insets.bottom;
+    }
+
+    /**
+     * Returns the padding for hotseat view
+     */
+    public Rect getHotseatLayoutPadding(Context context) {
         if (isVerticalBarLayout()) {
-<<<<<<< HEAD
-=======
             // The hotseat icons will be placed in the middle of the hotseat cells.
             // Changing the hotseatCellHeightPx is not affecting hotseat icon positions
             // in vertical bar layout.
@@ -803,13 +993,41 @@
             int paddingBottom = Math.max((int) (mInsets.bottom + cellLayoutPaddingPx.bottom
                     + diffOverlapFactor), 0);
 
->>>>>>> 286dd249
             if (isSeascape()) {
-                mHotseatPadding.set(mInsets.left + hotseatBarSidePaddingStartPx,
-                        mInsets.top, hotseatBarSidePaddingEndPx, mInsets.bottom);
+                mHotseatPadding.set(mInsets.left + hotseatBarSidePaddingStartPx, paddingTop,
+                        hotseatBarSidePaddingEndPx, paddingBottom);
             } else {
-                mHotseatPadding.set(hotseatBarSidePaddingEndPx, mInsets.top,
-                        mInsets.right + hotseatBarSidePaddingStartPx, mInsets.bottom);
+                mHotseatPadding.set(hotseatBarSidePaddingEndPx, paddingTop,
+                        mInsets.right + hotseatBarSidePaddingStartPx, paddingBottom);
+            }
+        } else if (isTaskbarPresent) {
+            int hotseatHeight = workspacePadding.bottom;
+            int taskbarOffset = getTaskbarOffsetY();
+            int additionalLeftSpace = 0;
+
+            // Center the QSB with hotseat and push icons to the right
+            if (isQsbInline) {
+                additionalLeftSpace = qsbWidth + hotseatBorderSpace;
+            }
+
+            int hotseatTopPadding = hotseatHeight - taskbarOffset - hotseatCellHeightPx;
+
+            int endOffset = ApiWrapper.getHotseatEndOffset(context);
+            int requiredWidth = iconSizePx * numShownHotseatIcons
+                    + hotseatBorderSpace * (numShownHotseatIcons - 1)
+                    + additionalLeftSpace;
+
+            int hotseatSize = Math.min(requiredWidth, availableWidthPx - endOffset);
+            int sideSpacing = (availableWidthPx - hotseatSize) / 2;
+            mHotseatPadding.set(sideSpacing + additionalLeftSpace, hotseatTopPadding, sideSpacing,
+                    taskbarOffset);
+
+            if (endOffset > sideSpacing) {
+                int diff = Utilities.isRtl(context.getResources())
+                        ? sideSpacing - endOffset
+                        : endOffset - sideSpacing;
+                mHotseatPadding.left -= diff;
+                mHotseatPadding.right += diff;
             }
         } else {
             // We want the edges of the hotseat to line up with the edges of the workspace, but the
@@ -819,16 +1037,46 @@
             float workspaceCellWidth = (float) widthPx / inv.numColumns;
             float hotseatCellWidth = (float) widthPx / numShownHotseatIcons;
             int hotseatAdjustment = Math.round((workspaceCellWidth - hotseatCellWidth) / 2);
-            mHotseatPadding.set(
-                    hotseatAdjustment + workspacePadding.left + cellLayoutPaddingLeftRightPx
-                            + mInsets.left,
-                    hotseatBarTopPaddingPx,
-                    hotseatAdjustment + workspacePadding.right + cellLayoutPaddingLeftRightPx
+            mHotseatPadding.set(hotseatAdjustment + workspacePadding.left + cellLayoutPaddingPx.left
+                            + mInsets.left, hotseatBarTopPaddingPx,
+                    hotseatAdjustment + workspacePadding.right + cellLayoutPaddingPx.right
                             + mInsets.right,
                     hotseatBarSizePx - hotseatCellHeightPx - hotseatBarTopPaddingPx
-                            + cellLayoutBottomPaddingPx + mInsets.bottom);
+                            + mInsets.bottom);
         }
         return mHotseatPadding;
+    }
+
+    /**
+     * Returns the number of pixels the QSB is translated from the bottom of the screen.
+     */
+    public int getQsbOffsetY() {
+        if (isQsbInline) {
+            return hotseatBarBottomPaddingPx;
+        }
+
+        int freeSpace = isTaskbarPresent
+                ? workspacePadding.bottom
+                : hotseatBarSizePx - hotseatCellHeightPx - hotseatQsbHeight;
+
+        if (isScalableGrid && qsbBottomMarginPx > mInsets.bottom) {
+            // Note that taskbarSize = 0 unless isTaskbarPresent.
+            return Math.min(qsbBottomMarginPx + taskbarSize, freeSpace);
+        } else {
+            return (int) (freeSpace * mQsbCenterFactor)
+                + (isTaskbarPresent ? taskbarSize : mInsets.bottom);
+        }
+    }
+
+    /**
+     * Returns the number of pixels the taskbar is translated from the bottom of the screen.
+     */
+    public int getTaskbarOffsetY() {
+        if (isQsbInline) {
+            return getQsbOffsetY() + (Math.abs(hotseatQsbHeight - iconSizePx) / 2);
+        } else {
+            return (getQsbOffsetY() - taskbarSize) / 2;
+        }
     }
 
     /**
@@ -855,6 +1103,7 @@
     public static int calculateCellWidth(int width, int borderSpacing, int countX) {
         return (width - ((countX - 1) * borderSpacing)) / countX;
     }
+
     public static int calculateCellHeight(int height, int borderSpacing, int countY) {
         return (height - ((countY - 1) * borderSpacing)) / countY;
     }
@@ -877,6 +1126,8 @@
                     .getInfo().rotation == Surface.ROTATION_270;
             if (mIsSeascape != isSeascape) {
                 mIsSeascape = isSeascape;
+                // Hotseat changing sides requires updating workspace left/right paddings
+                updateWorkspacePadding();
                 return true;
             }
         }
@@ -915,11 +1166,12 @@
         writer.println(prefix + "DeviceProfile:");
         writer.println(prefix + "\t1 dp = " + mMetrics.density + " px");
 
-        writer.println(prefix + "\tallowRotation:" + allowRotation);
         writer.println(prefix + "\tisTablet:" + isTablet);
+        writer.println(prefix + "\tisLargeTablet:" + isLargeTablet);
         writer.println(prefix + "\tisPhone:" + isPhone);
         writer.println(prefix + "\ttransposeLayoutWithOrientation:"
                 + transposeLayoutWithOrientation);
+        writer.println(prefix + "\tisGestureMode:" + isGestureMode);
 
         writer.println(prefix + "\tisLandscape:" + isLandscape);
         writer.println(prefix + "\tisMultiWindowMode:" + isMultiWindowMode);
@@ -937,11 +1189,12 @@
 
         writer.println(prefix + "\tisScalableGrid:" + isScalableGrid);
 
-        writer.println(prefix + "\tinv.minCellWidth:" + inv.minCellWidth + "dp");
-        writer.println(prefix + "\tinv.minCellHeight:" + inv.minCellHeight + "dp");
-
-        writer.println(prefix + "\tinv.numColumns:" + inv.numColumns);
-        writer.println(prefix + "\tinv.numRows:" + inv.numRows);
+        writer.println(prefix + "\tinv.numRows: " + inv.numRows);
+        writer.println(prefix + "\tinv.numColumns: " + inv.numColumns);
+        writer.println(prefix + "\tinv.numSearchContainerColumns: "
+                + inv.numSearchContainerColumns);
+
+        writer.println(prefix + "\tminCellSize: " + inv.minCellSize[mTypeIndex] + "dp");
 
         writer.println(prefix + pxToDpStr("cellWidthPx", cellWidthPx));
         writer.println(prefix + pxToDpStr("cellHeightPx", cellHeightPx));
@@ -949,7 +1202,16 @@
         writer.println(prefix + pxToDpStr("getCellSize().x", getCellSize().x));
         writer.println(prefix + pxToDpStr("getCellSize().y", getCellSize().y));
 
-        writer.println(prefix + "\tinv.iconSize:" + inv.iconSize + "dp");
+        writer.println(prefix + pxToDpStr("cellLayoutBorderSpacePx Horizontal",
+                cellLayoutBorderSpacePx.x));
+        writer.println(prefix + pxToDpStr("cellLayoutBorderSpacePx Vertical",
+                cellLayoutBorderSpacePx.y));
+        writer.println(prefix + pxToDpStr("cellLayoutPaddingPx.left", cellLayoutPaddingPx.left));
+        writer.println(prefix + pxToDpStr("cellLayoutPaddingPx.top", cellLayoutPaddingPx.top));
+        writer.println(prefix + pxToDpStr("cellLayoutPaddingPx.right", cellLayoutPaddingPx.right));
+        writer.println(
+                prefix + pxToDpStr("cellLayoutPaddingPx.bottom", cellLayoutPaddingPx.bottom));
+
         writer.println(prefix + pxToDpStr("iconSizePx", iconSizePx));
         writer.println(prefix + pxToDpStr("iconTextSizePx", iconTextSizePx));
         writer.println(prefix + pxToDpStr("iconDrawablePaddingPx", iconDrawablePaddingPx));
@@ -960,20 +1222,23 @@
         writer.println(prefix + pxToDpStr("folderChildTextSizePx", folderChildTextSizePx));
         writer.println(prefix + pxToDpStr("folderChildDrawablePaddingPx",
                 folderChildDrawablePaddingPx));
-        writer.println(prefix + pxToDpStr("folderCellLayoutBorderSpacingPx",
-                folderCellLayoutBorderSpacingPx));
-
-        writer.println(prefix + pxToDpStr("cellLayoutBorderSpacingPx",
-                cellLayoutBorderSpacingPx));
-        writer.println(prefix + pxToDpStr("desiredWorkspaceLeftRightMarginPx",
-                desiredWorkspaceLeftRightMarginPx));
+        writer.println(prefix + pxToDpStr("folderCellLayoutBorderSpaceOriginalPx",
+                folderCellLayoutBorderSpaceOriginalPx));
+        writer.println(prefix + pxToDpStr("folderCellLayoutBorderSpacePx Horizontal",
+                folderCellLayoutBorderSpacePx.x));
+        writer.println(prefix + pxToDpStr("folderCellLayoutBorderSpacePx Vertical",
+                folderCellLayoutBorderSpacePx.y));
 
         writer.println(prefix + pxToDpStr("allAppsIconSizePx", allAppsIconSizePx));
         writer.println(prefix + pxToDpStr("allAppsIconTextSizePx", allAppsIconTextSizePx));
         writer.println(prefix + pxToDpStr("allAppsIconDrawablePaddingPx",
                 allAppsIconDrawablePaddingPx));
         writer.println(prefix + pxToDpStr("allAppsCellHeightPx", allAppsCellHeightPx));
+        writer.println(prefix + pxToDpStr("allAppsCellWidthPx", allAppsCellWidthPx));
+        writer.println(prefix + pxToDpStr("allAppsBorderSpacePx", allAppsBorderSpacePx.x));
         writer.println(prefix + "\tnumShownAllAppsColumns: " + numShownAllAppsColumns);
+        writer.println(prefix + pxToDpStr("allAppsLeftRightPadding", allAppsLeftRightPadding));
+        writer.println(prefix + pxToDpStr("allAppsLeftRightMargin", allAppsLeftRightMargin));
 
         writer.println(prefix + pxToDpStr("hotseatBarSizePx", hotseatBarSizePx));
         writer.println(prefix + pxToDpStr("hotseatCellHeightPx", hotseatCellHeightPx));
@@ -983,14 +1248,23 @@
                 hotseatBarSidePaddingStartPx));
         writer.println(prefix + pxToDpStr("hotseatBarSidePaddingEndPx",
                 hotseatBarSidePaddingEndPx));
+        writer.println(prefix + pxToDpStr("springLoadedHotseatBarTopMarginPx",
+                springLoadedHotseatBarTopMarginPx));
+        writer.println(prefix + pxToDpStr("mHotseatPadding.top", mHotseatPadding.top));
+        writer.println(prefix + pxToDpStr("mHotseatPadding.bottom", mHotseatPadding.bottom));
+        writer.println(prefix + pxToDpStr("mHotseatPadding.left", mHotseatPadding.left));
+        writer.println(prefix + pxToDpStr("mHotseatPadding.right", mHotseatPadding.right));
         writer.println(prefix + "\tnumShownHotseatIcons: " + numShownHotseatIcons);
+        writer.println(prefix + pxToDpStr("hotseatBorderSpace", hotseatBorderSpace));
+        writer.println(prefix + "\tisQsbInline: " + isQsbInline);
+        writer.println(prefix + pxToDpStr("qsbWidth", qsbWidth));
 
         writer.println(prefix + "\tisTaskbarPresent:" + isTaskbarPresent);
-
+        writer.println(prefix + "\tisTaskbarPresentInApps:" + isTaskbarPresentInApps);
         writer.println(prefix + pxToDpStr("taskbarSize", taskbarSize));
-        writer.println(prefix + pxToDpStr("nonOverlappingTaskbarInset",
-                nonOverlappingTaskbarInset));
-
+
+        writer.println(prefix + pxToDpStr("desiredWorkspaceHorizontalMarginPx",
+                desiredWorkspaceHorizontalMarginPx));
         writer.println(prefix + pxToDpStr("workspacePadding.left", workspacePadding.left));
         writer.println(prefix + pxToDpStr("workspacePadding.top", workspacePadding.top));
         writer.println(prefix + pxToDpStr("workspacePadding.right", workspacePadding.right));
@@ -999,6 +1273,7 @@
         writer.println(prefix + pxToDpStr("iconScale", iconScale));
         writer.println(prefix + pxToDpStr("cellScaleToFit ", cellScaleToFit));
         writer.println(prefix + pxToDpStr("extraSpace", extraSpace));
+        writer.println(prefix + pxToDpStr("unscaled extraSpace", extraSpace / iconScale));
 
         if (inv.devicePaddings != null) {
             int unscaledExtraSpace = (int) (extraSpace / iconScale);
@@ -1008,12 +1283,44 @@
         writer.println(prefix + pxToDpStr("workspaceTopPadding", workspaceTopPadding));
         writer.println(prefix + pxToDpStr("workspaceBottomPadding", workspaceBottomPadding));
         writer.println(prefix + pxToDpStr("extraHotseatBottomPadding", extraHotseatBottomPadding));
-    }
-
-    private static Context getContext(Context c, Info info, int orientation) {
+
+        writer.println(prefix + pxToDpStr("overviewTaskMarginPx", overviewTaskMarginPx));
+        writer.println(prefix + pxToDpStr("overviewTaskMarginGridPx", overviewTaskMarginGridPx));
+        writer.println(prefix + pxToDpStr("overviewTaskIconSizePx", overviewTaskIconSizePx));
+        writer.println(prefix + pxToDpStr("overviewTaskIconDrawableSizePx",
+                overviewTaskIconDrawableSizePx));
+        writer.println(prefix + pxToDpStr("overviewTaskIconDrawableSizeGridPx",
+                overviewTaskIconDrawableSizeGridPx));
+        writer.println(prefix + pxToDpStr("overviewTaskThumbnailTopMarginPx",
+                overviewTaskThumbnailTopMarginPx));
+        writer.println(prefix + pxToDpStr("overviewActionsMarginThreeButtonPx",
+                overviewActionsMarginThreeButtonPx));
+        writer.println(prefix + pxToDpStr("overviewActionsTopMarginGesturePx",
+                overviewActionsTopMarginGesturePx));
+        writer.println(prefix + pxToDpStr("overviewActionsBottomMarginGesturePx",
+                overviewActionsBottomMarginGesturePx));
+        writer.println(prefix + pxToDpStr("overviewActionsButtonSpacing",
+                overviewActionsButtonSpacing));
+        writer.println(prefix + pxToDpStr("overviewPageSpacing", overviewPageSpacing));
+        writer.println(prefix + pxToDpStr("overviewRowSpacing", overviewRowSpacing));
+        writer.println(prefix + pxToDpStr("overviewGridSideMargin", overviewGridSideMargin));
+
+        writer.println(prefix + pxToDpStr("dropTargetBarTopMarginPx", dropTargetBarTopMarginPx));
+        writer.println(prefix + pxToDpStr("dropTargetBarSizePx", dropTargetBarSizePx));
+        writer.println(
+                prefix + pxToDpStr("dropTargetBarBottomMarginPx", dropTargetBarBottomMarginPx));
+
+        writer.println(
+                prefix + pxToDpStr("workspaceSpringLoadShrunkTop", workspaceSpringLoadShrunkTop));
+        writer.println(prefix + pxToDpStr("workspaceSpringLoadShrunkBottom",
+                workspaceSpringLoadShrunkBottom));
+    }
+
+    private static Context getContext(Context c, Info info, int orientation, WindowBounds bounds) {
         Configuration config = new Configuration(c.getResources().getConfiguration());
         config.orientation = orientation;
         config.densityDpi = info.densityDpi;
+        config.smallestScreenWidthDp = (int) info.smallestSizeDp(bounds);
         return c.createConfigurationContext(config);
     }
 
@@ -1031,6 +1338,35 @@
         void onDeviceProfileChanged(DeviceProfile dp);
     }
 
+    /** Allows registering listeners for {@link DeviceProfile} changes. */
+    public interface DeviceProfileListenable {
+
+        /** The current device profile. */
+        DeviceProfile getDeviceProfile();
+
+        /** Registered {@link OnDeviceProfileChangeListener} instances. */
+        List<OnDeviceProfileChangeListener> getOnDeviceProfileChangeListeners();
+
+        /** Notifies listeners of a {@link DeviceProfile} change. */
+        default void dispatchDeviceProfileChanged() {
+            DeviceProfile deviceProfile = getDeviceProfile();
+            List<OnDeviceProfileChangeListener> listeners = getOnDeviceProfileChangeListeners();
+            for (int i = listeners.size() - 1; i >= 0; i--) {
+                listeners.get(i).onDeviceProfileChanged(deviceProfile);
+            }
+        }
+
+        /** Register listener for {@link DeviceProfile} changes. */
+        default void addOnDeviceProfileChangeListener(OnDeviceProfileChangeListener listener) {
+            getOnDeviceProfileChangeListeners().add(listener);
+        }
+
+        /** Unregister listener for {@link DeviceProfile} changes. */
+        default void removeOnDeviceProfileChangeListener(OnDeviceProfileChangeListener listener) {
+            getOnDeviceProfileChangeListeners().remove(listener);
+        }
+    }
+
     public static class Builder {
         private Context mContext;
         private InvariantDeviceProfile mInv;
@@ -1041,6 +1377,7 @@
 
         private boolean mIsMultiWindowMode = false;
         private Boolean mTransposeLayoutWithOrientation;
+        private Boolean mIsGestureMode;
 
         public Builder(Context context, InvariantDeviceProfile inv, Info info) {
             mContext = context;
@@ -1066,6 +1403,11 @@
 
         public Builder setTransposeLayoutWithOrientation(boolean transposeLayoutWithOrientation) {
             mTransposeLayoutWithOrientation = transposeLayoutWithOrientation;
+            return this;
+        }
+
+        public Builder setGestureMode(boolean isGestureMode) {
+            mIsGestureMode = isGestureMode;
             return this;
         }
 
@@ -1076,8 +1418,11 @@
             if (mTransposeLayoutWithOrientation == null) {
                 mTransposeLayoutWithOrientation = !mInfo.isTablet(mWindowBounds);
             }
-            return new DeviceProfile(mContext, mInv, mInfo, mWindowBounds,
-                    mIsMultiWindowMode, mTransposeLayoutWithOrientation, mUseTwoPanels);
+            if (mIsGestureMode == null) {
+                mIsGestureMode = DisplayController.getNavigationMode(mContext).hasGestures;
+            }
+            return new DeviceProfile(mContext, mInv, mInfo, mWindowBounds, mIsMultiWindowMode,
+                    mTransposeLayoutWithOrientation, mUseTwoPanels, mIsGestureMode);
         }
     }
 
