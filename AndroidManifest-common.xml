<?xml version="1.0" encoding="utf-8"?>
<!--
/*
**
** Copyright 2016, The Android Open Source Project
**
** Licensed under the Apache License, Version 2.0 (the "License");
** you may not use this file except in compliance with the License.
** You may obtain a copy of the License at
**
**     http://www.apache.org/licenses/LICENSE-2.0
**
** Unless required by applicable law or agreed to in writing, software
** distributed under the License is distributed on an "AS IS" BASIS,
** WITHOUT WARRANTIES OR CONDITIONS OF ANY KIND, either express or implied.
** See the License for the specific language governing permissions and
** limitations under the License.
*/
-->
<manifest
    xmlns:android="http://schemas.android.com/apk/res/android"
    package="com.android.launcher3">

    <!--
    The manifest defines the common entries that should be present in any derivative of Launcher3.
    The components should generally not require any changes.

    Rest of the components are defined in AndroidManifest.xml which is merged with this manifest
    at compile time. Note that the components defined in AndroidManifest.xml are also required,
    with some minor changed based on the derivative app.
    -->
    <permission
        android:name="com.android.launcher.permission.INSTALL_SHORTCUT"
        android:permissionGroup="android.permission-group.SYSTEM_TOOLS"
        android:protectionLevel="dangerous"
        android:label="@string/permlab_install_shortcut"
        android:description="@string/permdesc_install_shortcut" />

    <uses-permission android:name="android.permission.CALL_PHONE" />
    <uses-permission android:name="android.permission.SET_WALLPAPER" />
    <uses-permission android:name="android.permission.SET_WALLPAPER_HINTS" />
    <uses-permission android:name="android.permission.BIND_APPWIDGET" />
    <uses-permission android:name="android.permission.READ_EXTERNAL_STORAGE" />
    <uses-permission android:name="android.permission.RECEIVE_BOOT_COMPLETED" />
    <uses-permission android:name="android.permission.REQUEST_DELETE_PACKAGES" />
    <uses-permission android:name="android.permission.READ_DEVICE_CONFIG" />
    <uses-permission android:name="android.permission.QUERY_ALL_PACKAGES" />

    <!-- TODO(b/150802536): Enabled only for ENABLE_FIXED_ROTATION_TRANSFORM feature flag -->
    <uses-permission android:name="android.permission.WRITE_SECURE_SETTINGS"/>
    
    <!--
    Permissions required for read/write access to the workspace data. These permission name
    should not conflict with that defined in other apps, as such an app should embed its package
    name in the permissions. eq com.mypackage.permission.READ_SETTINGS
    -->
    <permission
        android:name="${packageName}.permission.READ_SETTINGS"
        android:permissionGroup="android.permission-group.SYSTEM_TOOLS"
        android:protectionLevel="signatureOrSystem"
        android:label="@string/permlab_read_settings"
        android:description="@string/permdesc_read_settings"/>
    <permission
        android:name="${packageName}.permission.WRITE_SETTINGS"
        android:permissionGroup="android.permission-group.SYSTEM_TOOLS"
        android:protectionLevel="signatureOrSystem"
        android:label="@string/permlab_write_settings"
        android:description="@string/permdesc_write_settings"/>

    <uses-permission android:name="${packageName}.permission.READ_SETTINGS" />
    <uses-permission android:name="${packageName}.permission.WRITE_SETTINGS" />

    <application
        android:backupAgent="com.android.launcher3.LauncherBackupAgent"
        android:fullBackupOnly="true"
        android:backupInForeground="true"
        android:fullBackupContent="@xml/backupscheme"
        android:hardwareAccelerated="true"
        android:icon="@drawable/ic_launcher_home"
        android:label="@string/derived_app_name"
        android:largeHeap="@bool/config_largeHeap"
        android:restoreAnyVersion="true"
        android:supportsRtl="true" >

        <!-- Intent received used to install shortcuts from other applications -->
        <receiver
            android:name="com.android.launcher3.InstallShortcutReceiver"
            android:permission="com.android.launcher.permission.INSTALL_SHORTCUT"
            android:enabled="@bool/enable_install_shortcut_api" >
            <intent-filter>
                <action android:name="com.android.launcher.action.INSTALL_SHORTCUT" />
            </intent-filter>
        </receiver>

        <!-- Intent received when a session is committed -->
        <receiver
            android:name="com.android.launcher3.SessionCommitReceiver" >
            <intent-filter>
                <action android:name="android.content.pm.action.SESSION_COMMITTED" />
            </intent-filter>
        </receiver>

        <!-- Intent received used to initialize a restored widget -->
        <receiver android:name="com.android.launcher3.AppWidgetsRestoredReceiver" >
            <intent-filter>
                <action android:name="android.appwidget.action.APPWIDGET_HOST_RESTORED"/>
            </intent-filter>
        </receiver>

        <service
            android:name="com.android.launcher3.uioverrides.dynamicui.WallpaperManagerCompatVL$ColorExtractionService"
            android:exported="false"
            android:process=":wallpaper_chooser"
            android:permission="android.permission.BIND_JOB_SERVICE" />

        <service
            android:name="com.android.launcher3.notification.NotificationListener"
            android:label="@string/notification_dots_service_title"
            android:enabled="@bool/notification_dots_enabled"
            android:permission="android.permission.BIND_NOTIFICATION_LISTENER_SERVICE">
            <intent-filter>
                <action android:name="android.service.notification.NotificationListenerService" />
            </intent-filter>
        </service>

        <meta-data android:name="android.nfc.disable_beam_default"
                       android:value="true" />

        <activity android:name="com.android.launcher3.dragndrop.AddItemActivity"
            android:theme="@style/AppItemActivityTheme"
            android:excludeFromRecents="true"
            android:autoRemoveFromRecents="true"
            android:label="@string/action_add_to_workspace" >
            <intent-filter>
                <action android:name="android.content.pm.action.CONFIRM_PIN_SHORTCUT" />
                <action android:name="android.content.pm.action.CONFIRM_PIN_APPWIDGET" />
            </intent-filter>
        </activity>

        <!--
        The settings provider contains Home's data, like the workspace favorites. The permissions
        should be changed to what is defined above. The authorities should also be changed to
        represent the package name.
        -->
        <provider
            android:name="com.android.launcher3.LauncherProvider"
            android:authorities="${packageName}.settings"
            android:exported="true"
            android:writePermission="${packageName}.permission.WRITE_SETTINGS"
            android:readPermission="${packageName}.permission.READ_SETTINGS" />

        <!--
        The content provider for exposing various launcher grid options.
        TODO: Add proper permissions
        -->
        <provider
            android:name="com.android.launcher3.graphics.GridOptionsProvider"
            android:authorities="${packageName}.grid_control"
<<<<<<< HEAD
            android:exported="true"
            android:enabled="false" />
=======
            android:exported="true" />
>>>>>>> 0581f5b0

        <!--
        The settings activity. To extend point settings_fragment_name to appropriate fragment class
        -->
        <activity
            android:name="com.android.launcher3.settings.SettingsActivity"
            android:label="@string/settings_button_text"
            android:theme="@style/HomeSettingsTheme"
            android:autoRemoveFromRecents="true">
            <intent-filter>
                <action android:name="android.intent.action.APPLICATION_PREFERENCES" />
                <category android:name="android.intent.category.DEFAULT" />
            </intent-filter>
        </activity>

        <provider
            android:name="com.android.launcher3.testing.TestInformationProvider"
            android:authorities="${packageName}.TestInfo"
            android:readPermission="android.permission.WRITE_SECURE_SETTINGS"
            android:writePermission="android.permission.WRITE_SECURE_SETTINGS"
            android:exported="true"
            android:enabled="false" />

        <!--
        Launcher activity for secondary display
        -->
        <activity
            android:name="com.android.launcher3.secondarydisplay.SecondaryDisplayLauncher"
            android:theme="@style/AppTheme"
            android:launchMode="singleTop"
            android:enabled="true">
            <intent-filter>
                <action android:name="android.intent.action.MAIN" />
                <category android:name="android.intent.category.SECONDARY_HOME" />
                <category android:name="android.intent.category.DEFAULT" />
            </intent-filter>
        </activity>
    </application>
</manifest><|MERGE_RESOLUTION|>--- conflicted
+++ resolved
@@ -156,12 +156,7 @@
         <provider
             android:name="com.android.launcher3.graphics.GridOptionsProvider"
             android:authorities="${packageName}.grid_control"
-<<<<<<< HEAD
-            android:exported="true"
-            android:enabled="false" />
-=======
             android:exported="true" />
->>>>>>> 0581f5b0
 
         <!--
         The settings activity. To extend point settings_fragment_name to appropriate fragment class
