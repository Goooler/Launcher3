--- conflicted
+++ resolved
@@ -211,11 +211,8 @@
         "Launcher3ResLib",
         "launcher-testing-shared",
         "animationlib",
-<<<<<<< HEAD
-=======
         "com_android_launcher3_flags_lib",
         "com_android_wm_shell_flags_lib",
->>>>>>> b7a5eb9e
     ],
     sdk_version: "current",
     min_sdk_version: min_launcher3_sdk_version,
