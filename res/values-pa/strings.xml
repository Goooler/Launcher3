<?xml version="1.0" encoding="UTF-8"?>
<!-- 
/*
* Copyright (C) 2008 The Android Open Source Project
*
* Licensed under the Apache License, Version 2.0 (the "License");
* you may not use this file except in compliance with the License.
* You may obtain a copy of the License at
*
*      http://www.apache.org/licenses/LICENSE-2.0
*
* Unless required by applicable law or agreed to in writing, software
* distributed under the License is distributed on an "AS IS" BASIS,
* WITHOUT WARRANTIES OR CONDITIONS OF ANY KIND, either express or implied.
* See the License for the specific language governing permissions and
* limitations under the License.
*/
 -->

<resources xmlns:android="http://schemas.android.com/apk/res/android"
    xmlns:xliff="urn:oasis:names:tc:xliff:document:1.2">
    <string name="app_name" msgid="649227358658669779">"Launcher3"</string>
    <string name="work_folder_name" msgid="3753320833950115786">"ਕਾਰਜ-ਸਥਾਨ"</string>
    <string name="activity_not_found" msgid="8071924732094499514">"ਐਪ ਇੰਸਟੌਲ ਨਹੀਂ ਕੀਤਾ ਹੋਇਆ ਹੈ।"</string>
    <string name="activity_not_available" msgid="7456344436509528827">"ਐਪ ਉਪਲਬਧ ਨਹੀਂ ਹੈ"</string>
    <string name="safemode_shortcut_error" msgid="9160126848219158407">"ਡਾਊਨਲੋਡ ਕੀਤਾ ਐਪ ਸੁਰੱਖਿਅਤ ਮੋਡ ਵਿੱਚ ਅਸਮਰਥਿਤ"</string>
    <string name="safemode_widget_error" msgid="4863470563535682004">"ਵਿਜੇਟ ਸੁਰੱਖਿਅਤ ਮੋਡ ਵਿੱਚ ਅਸਮਰਥਿਤ"</string>
    <string name="shortcut_not_available" msgid="2536503539825726397">"ਸ਼ਾਰਟਕੱਟ ਉਪਲਬਧ ਨਹੀਂ ਹੈ"</string>
    <string name="home_screen" msgid="5629429142036709174">"ਮੁੱਖ ਪੰਨਾ"</string>
    <string name="recent_task_option_split_screen" msgid="6690461455618725183">"ਸਪਲਿਟ ਸਕ੍ਰੀਨ"</string>
    <string name="split_screen_position_top" msgid="1504965011158689649">"ਸਿਖਰ \'ਤੇ ਵੰਡੋ"</string>
    <string name="split_screen_position_left" msgid="7537793098851830883">"ਖੱਬੇ ਪਾਸੇ ਵੰਡੋ"</string>
    <string name="split_screen_position_right" msgid="1569377524925193369">"ਸੱਜੇ ਪਾਸੇ ਵੰਡੋ"</string>
    <string name="split_app_info_accessibility" msgid="5475288491241414932">"%1$s ਲਈ ਐਪ ਜਾਣਕਾਰੀ"</string>
    <string name="long_press_widget_to_add" msgid="3587712543577675817">"ਕਿਸੇ ਵਿਜੇਟ ਨੂੰ ਲਿਜਾਉਣ ਲਈ ਸਪਰਸ਼ ਕਰਕੇ ਰੱਖੋ।"</string>
    <string name="long_accessible_way_to_add" msgid="2733588281439571974">"ਵਿਜੇਟ ਲਿਜਾਉਣ ਲਈ ਜਾਂ ਵਿਉਂਂਤੀਆਂ ਕਾਰਵਾਈਆਂ ਵਰਤਣ ਲਈ ਦੋ ਵਾਰ ਟੈਪ ਕਰਕੇ ਦਬਾ ਕੇ ਰੱਖੋ।"</string>
    <string name="widget_dims_format" msgid="2370757736025621599">"%1$d × %2$d"</string>
    <string name="widget_accessible_dims_format" msgid="3640149169885301790">"%1$d ਚੌੜਾਈ ਅਤੇ %2$d ਲੰਬਾਈ"</string>
    <string name="widget_preview_context_description" msgid="9045841361655787574">"<xliff:g id="WIDGET_NAME">%1$s</xliff:g> ਵਿਜੇਟ"</string>
    <string name="add_item_request_drag_hint" msgid="5653291305078645405">"ਵਿਜੇਟ ਨੂੰ ਹੋਮ ਸਕ੍ਰੀਨ \'ਤੇ ਇੱਧਰ-ਉੱਧਰ ਲਿਜਾਉਣ ਲਈ ਸਪਰਸ਼ ਕਰਕੇ ਦਬਾਈ ਰੱਖੋ"</string>
    <string name="add_to_home_screen" msgid="8631549138215492708">"ਹੋਮ ਸਕ੍ਰੀਨ \'ਤੇ ਸ਼ਾਮਲ ਕਰੋ"</string>
    <string name="added_to_home_screen_accessibility_text" msgid="4451545765448884415">"<xliff:g id="WIDGET_NAME">%1$s</xliff:g> ਵਿਜੇਟ ਨੂੰ ਹੋਮ ਸਕ੍ਰੀਨ \'ਤੇ ਸ਼ਾਮਲ ਕੀਤਾ ਗਿਆ"</string>
    <string name="widgets_count" msgid="6467746476364652096">"{count,plural, =1{# ਵਿਜੇਟ}one{# ਵਿਜੇਟ}other{# ਵਿਜੇਟ}}"</string>
    <string name="shortcuts_count" msgid="8471715556199592381">"{count,plural, =1{# ਸ਼ਾਰਟਕੱਟ}one{# ਸ਼ਾਰਟਕੱਟ}other{# ਸ਼ਾਰਟਕੱਟ}}"</string>
    <string name="widgets_and_shortcuts_count" msgid="7209136747878365116">"<xliff:g id="WIDGETS_COUNT">%1$s</xliff:g>, <xliff:g id="SHORTCUTS_COUNT">%2$s</xliff:g>"</string>
    <string name="widget_button_text" msgid="2880537293434387943">"ਵਿਜੇਟ"</string>
    <string name="widgets_full_sheet_search_bar_hint" msgid="8484659090860596457">"ਖੋਜੋ"</string>
    <string name="widgets_full_sheet_cancel_button_description" msgid="5766167035728653605">"ਖੋਜ ਬਾਕਸ ਤੋਂ ਲਿਖਤ ਕਲੀਅਰ ਕਰੋ"</string>
    <string name="no_widgets_available" msgid="4337693382501046170">"ਵਿਜੇਟ ਜਾਂ ਸ਼ਾਰਟਕੱਟ ਉਪਲਬਧ ਨਹੀਂ ਹਨ"</string>
    <string name="no_search_results" msgid="3787956167293097509">"ਕੋਈ ਵੀ ਵਿਜੇਟ ਜਾਂ ਸ਼ਾਰਟਕੱਟ ਨਹੀਂ ਮਿਲਿਆ"</string>
    <string name="widgets_full_sheet_personal_tab" msgid="2743540105607120182">"ਨਿੱਜੀ"</string>
    <string name="widgets_full_sheet_work_tab" msgid="3767150027110633765">"ਕਾਰਜ-ਸਥਾਨ"</string>
    <string name="widget_category_conversations" msgid="8894438636213590446">"ਗੱਲਾਂਬਾਤਾਂ"</string>
<<<<<<< HEAD
    <string name="widget_education_header" msgid="4874760613775913787">"ਤੁਹਾਡੀਆਂ ਉਂਗਲਾਂ \'ਤੇ ਲਾਹੇਵੰਦ ਜਾਣਕਾਰੀ"</string>
    <string name="widget_education_content" msgid="745542879510751525">"ਐਪਾਂ ਨੂੰ ਖੋਲ੍ਹੇ ਬਿਨਾਂ ਜਾਣਕਾਰੀ ਪ੍ਰਾਪਤ ਕਰਨ ਲਈ, ਤੁਸੀਂ ਆਪਣੀ ਹੋਮ ਸਕ੍ਰੀਨ \'ਤੇ ਵਿਜੇਟ ਸ਼ਾਮਲ ਕਰ ਸਕਦੇ ਹੋ"</string>
=======
    <string name="widget_education_header" msgid="4874760613775913787">"ਮਹੱਤਵਪੂਰਨ ਜਾਣਕਾਰੀ ਤੁਰੰਤ ਪ੍ਰਾਪਤ ਕਰੋ"</string>
    <string name="widget_education_content" msgid="1731667670753497052">"ਐਪਾਂ ਨੂੰ ਖੋਲ੍ਹੇ ਬਿਨਾਂ ਜਾਣਕਾਰੀ ਪ੍ਰਾਪਤ ਕਰਨ ਲਈ, ਤੁਸੀਂ ਆਪਣੀ ਹੋਮ ਸਕ੍ਰੀਨ \'ਤੇ ਵਿਜੇਟ ਸ਼ਾਮਲ ਕਰ ਸਕਦੇ ਹੋ"</string>
>>>>>>> 21ea6828
    <string name="reconfigurable_widget_education_tip" msgid="6336962690888067057">"ਵਿਜੇਟ ਸੈਟਿੰਗਾਂ ਨੂੰ ਬਦਲਣ ਲਈ ਟੈਪ ਕਰੋ"</string>
    <string name="widget_education_close_button" msgid="8676165703104836580">"ਸਮਝ ਲਿਆ"</string>
    <string name="widget_reconfigure_button_content_description" msgid="8811472721881205250">"ਵਿਜੇਟ ਸੈਟਿੰਗਾਂ ਬਦਲੋ"</string>
    <string name="all_apps_search_bar_hint" msgid="1390553134053255246">"ਐਪਾਂ ਖੋਜੋ"</string>
    <string name="all_apps_loading_message" msgid="5813968043155271636">"ਐਪਾਂ ਨੂੰ ਲੋਡ ਕੀਤਾ ਜਾ ਰਿਹਾ ਹੈ..."</string>
    <string name="all_apps_no_search_results" msgid="3200346862396363786">"\"<xliff:g id="QUERY">%1$s</xliff:g>\" ਨਾਲ ਮੇਲ ਖਾਂਦੀਆਂ ਕੋਈ ਐਪਾਂ ਨਹੀਂ ਮਿਲੀਆਂ"</string>
    <string name="all_apps_search_market_message" msgid="1366263386197059176">"ਹੋਰ ਐਪਾਂ ਖੋਜੋ"</string>
    <string name="label_application" msgid="8531721983832654978">"ਐਪ"</string>
    <string name="all_apps_label" msgid="5015784846527570951">"ਸਾਰੀਆਂ ਐਪਾਂ"</string>
    <string name="notifications_header" msgid="1404149926117359025">"ਸੂਚਨਾਵਾਂ"</string>
    <string name="long_press_shortcut_to_add" msgid="5405328730817637737">"ਕਿਸੇ ਸ਼ਾਰਟਕੱਟ ਨੂੰ ਲਿਜਾਉਣ ਲਈ ਸਪੱਰਸ਼ ਕਰਕੇ ਦਬਾਈ ਰੱਖੋ।"</string>
    <string name="long_accessible_way_to_add_shortcut" msgid="2199537273817090740">"ਕਿਸੇ ਸ਼ਾਰਟਕੱਟ ਨੂੰ ਲਿਜਾਉਣ ਲਈ ਡਬਲ ਟੈਪ ਕਰਕੇ ਦਬਾਈ ਰੱਖੋ ਜਾਂ ਵਿਉਂਤੀਆਂ ਕਾਰਵਾਈਆਂ ਵਰਤੋ।"</string>
    <string name="out_of_space" msgid="6692471482459245734">"ਇਸ ਹੋਮ ਸਕ੍ਰੀਨ \'ਤੇ ਜਗ੍ਹਾ ਨਹੀਂ ਬਚੀ"</string>
    <string name="hotseat_out_of_space" msgid="7448809638125333693">"ਮਨਪਸੰਦ ਟ੍ਰੇ ਵਿੱਚ ਹੋਰ ਖਾਲੀ ਸਥਾਨ ਨਹੀਂ।"</string>
    <string name="all_apps_button_label" msgid="8130441508702294465">"ਐਪ ਸੂਚੀ"</string>
    <string name="all_apps_search_results" msgid="5889367432531296759">"ਖੋਜ ਨਤੀਜੇ"</string>
    <string name="all_apps_button_personal_label" msgid="1315764287305224468">"ਨਿੱਜੀ ਐਪਾਂ ਦੀ ਸੂਚੀ"</string>
    <string name="all_apps_button_work_label" msgid="7270707118948892488">"ਕਾਰਜ-ਸਥਾਨ ਸੰਬੰਧੀ ਐਪਾਂ ਦੀ ਸੂਚੀ"</string>
    <string name="remove_drop_target_label" msgid="7812859488053230776">"ਹਟਾਓ"</string>
    <string name="uninstall_drop_target_label" msgid="4722034217958379417">"ਅਣਸਥਾਪਤ ਕਰੋ"</string>
    <string name="app_info_drop_target_label" msgid="692894985365717661">"ਐਪ ਜਾਣਕਾਰੀ"</string>
    <string name="install_drop_target_label" msgid="2539096853673231757">"ਸਥਾਪਤ ਕਰੋ"</string>
    <string name="dismiss_prediction_label" msgid="3357562989568808658">"ਐਪ ਦਾ ਸੁਝਾਅ ਨਾ ਦਿਓ"</string>
    <string name="pin_prediction" msgid="4196423321649756498">"ਪੂਰਵ-ਅਨੁਮਾਨ ਪਿੰਨ ਕਰੋ"</string>
    <string name="permlab_install_shortcut" msgid="5632423390354674437">"ਸ਼ਾਰਟਕੱਟ ਸਥਾਪਤ ਕਰੋ"</string>
    <string name="permdesc_install_shortcut" msgid="923466509822011139">"ਇੱਕ ਐਪ ਨੂੰ ਵਰਤੋਂਕਾਰ ਦੇ ਦਖ਼ਲ ਤੋਂ ਬਿਨਾਂ ਸ਼ਾਰਟਕੱਟ ਸ਼ਾਮਲ ਕਰਨ ਦੀ ਆਗਿਆ ਦਿੰਦਾ ਹੈ।"</string>
    <string name="permlab_read_settings" msgid="1941457408239617576">"ਹੋਮ ਸੈਟਿੰਗਾਂ ਅਤੇ ਸ਼ਾਰਟਕੱਟ ਪੜ੍ਹੋ"</string>
    <string name="permdesc_read_settings" msgid="5833423719057558387">"ਐਪ ਨੂੰ ਹੋਮ ਵਿੱਚ ਸੈਟਿੰਗਾਂ ਅਤੇ ਸ਼ਾਰਟਕੱਟ ਪੜ੍ਹਨ ਦੀ ਆਗਿਆ ਦਿੰਦਾ ਹੈ।"</string>
    <string name="permlab_write_settings" msgid="3574213698004620587">"ਹੋਮ ਸੈਟਿੰਗਾਂ ਅਤੇ ਸ਼ਾਰਟਕੱਟ ਲਿਖੋ"</string>
    <string name="permdesc_write_settings" msgid="5440712911516509985">"ਐਪ ਨੂੰ ਹੋਮ ਵਿੱਚ ਸੈਟਿੰਗਾਂ ਅਤੇ ਸ਼ਾਰਟਕੱਟ ਬਦਲਣ ਦੀ ਆਗਿਆ ਦਿੰਦਾ ਹੈ।"</string>
    <string name="msg_no_phone_permission" msgid="9208659281529857371">"<xliff:g id="APP_NAME">%1$s</xliff:g> ਨੂੰ ਫ਼ੋਨ ਕਾਲਾਂ ਕਰਨ ਦੀ ਆਗਿਆ ਨਹੀਂ ਹੈ"</string>
    <string name="gadget_error_text" msgid="740356548025791839">"ਵਿਜੇਟ ਨੂੰ ਲੋਡ ਨਹੀਂ ਕੀਤਾ ਜਾ ਸਕਦਾ"</string>
    <string name="gadget_setup_text" msgid="8348374825537681407">"ਵਿਜੇਟ ਸੈਟਿੰਗਾਂ"</string>
    <string name="gadget_complete_setup_text" msgid="309040266978007925">"ਸੈੱਟਅੱਪ ਪੂਰਾ ਕਰਨ ਲਈ ਟੈਪ ਕਰੋ"</string>
    <string name="uninstall_system_app_text" msgid="4172046090762920660">"ਇਹ ਇੱਕ ਸਿਸਟਮ ਐਪ ਹੈ ਅਤੇ ਇਸਨੂੰ ਅਣਇੰਸਟੌਲ ਨਹੀਂ ਕੀਤਾ ਜਾ ਸਕਦਾ।"</string>
    <string name="folder_hint_text" msgid="5174843001373488816">"ਨਾਮ ਦਾ ਸੰਪਾਦਨ ਕਰੋ"</string>
    <string name="disabled_app_label" msgid="6673129024321402780">"<xliff:g id="APP_NAME">%1$s</xliff:g> ਨੂੰ ਅਯੋਗ ਬਣਾਇਆ ਗਿਆ"</string>
    <string name="dotted_app_label" msgid="1865617679843363410">"{count,plural, =1{{app_name} \'ਤੇ # ਸੂਚਨਾ ਹੈ}one{{app_name} \'ਤੇ # ਸੂਚਨਾ ਹੈ}other{{app_name} \'ਤੇ # ਸੂਚਨਾਵਾਂ ਹਨ}}"</string>
    <string name="default_scroll_format" msgid="7475544710230993317">"ਸਫ਼ਾ %2$d ਦਾ %1$d"</string>
    <string name="workspace_scroll_format" msgid="8458889198184077399">"ਹੋਮ ਸਕ੍ਰੀਨ %2$d ਦੀ %1$d"</string>
    <string name="workspace_new_page" msgid="257366611030256142">"ਨਵਾਂ ਹੋਮ ਸਕ੍ਰੀਨ ਸਫ਼ਾ"</string>
    <string name="folder_opened" msgid="94695026776264709">"ਫੋਲਡਰ ਖੋਲ੍ਹਿਆ, <xliff:g id="WIDTH">%1$d</xliff:g> ਬਾਇ <xliff:g id="HEIGHT">%2$d</xliff:g>"</string>
    <string name="folder_tap_to_close" msgid="4625795376335528256">"ਫੋਲਡਰ ਬੰਦ ਕਰਨ ਲਈ ਟੈਪ ਕਰੋ"</string>
    <string name="folder_tap_to_rename" msgid="4017685068016979677">"ਬਦਲੇ ਗਏ ਨਾਮ ਨੂੰ ਰੱਖਿਅਤ ਕਰਨ ਲਈ ਟੈਪ ਕਰੋ"</string>
    <string name="folder_closed" msgid="4100806530910930934">"ਫੋਲਡਰ ਬੰਦ ਕੀਤਾ"</string>
    <string name="folder_renamed" msgid="1794088362165669656">"ਫੋਲਡਰ ਨੂੰ <xliff:g id="NAME">%1$s</xliff:g> ਮੁੜ ਨਾਮ ਦਿੱਤਾ ਗਿਆ"</string>
    <string name="folder_name_format_exact" msgid="8626242716117004803">"ਫੋਲਡਰ: <xliff:g id="NAME">%1$s</xliff:g>, <xliff:g id="SIZE">%2$d</xliff:g> ਆਈਟਮਾਂ"</string>
    <string name="folder_name_format_overflow" msgid="4270108890534995199">"ਫੋਲਡਰ: <xliff:g id="NAME">%1$s</xliff:g>, <xliff:g id="SIZE">%2$d</xliff:g> ਜਾਂ ਹੋਰ ਆਈਟਮਾਂ"</string>
    <string name="wallpaper_button_text" msgid="8404103075899945851">"ਵਾਲਪੇਪਰ"</string>
    <string name="styles_wallpaper_button_text" msgid="8216961355289236794">"ਵਾਲਪੇਪਰ ਅਤੇ ਸਟਾਈਲ"</string>
    <string name="settings_button_text" msgid="8873672322605444408">"ਹੋਮ ਸੈਟਿੰਗਾਂ"</string>
    <string name="msg_disabled_by_admin" msgid="6898038085516271325">"ਤੁਹਾਡੇ ਪ੍ਰਸ਼ਾਸਕ ਦੁਆਰਾ ਅਯੋਗ ਬਣਾਈ ਗਈ"</string>
    <string name="allow_rotation_title" msgid="7728578836261442095">"ਹੋਮ ਸਕ੍ਰੀਨ ਨੂੰ ਘੁਮਾਉਣ ਦੀ ਆਗਿਆ ਦਿਓ"</string>
    <string name="allow_rotation_desc" msgid="8662546029078692509">"ਜਦੋਂ ਫ਼ੋਨ ਘੁਮਾਇਆ ਜਾਂਦਾ ਹੈ"</string>
    <string name="notification_dots_title" msgid="9062440428204120317">"ਸੂਚਨਾ ਬਿੰਦੂ"</string>
    <string name="notification_dots_desc_on" msgid="1679848116452218908">"ਚਾਲੂ"</string>
    <string name="notification_dots_desc_off" msgid="1760796511504341095">"ਬੰਦ"</string>
    <string name="title_missing_notification_access" msgid="7503287056163941064">"ਸੂਚਨਾ ਪਹੁੰਚ ਲੋੜੀਂਦੀ ਹੈ"</string>
    <string name="msg_missing_notification_access" msgid="281113995110910548">"ਸੂਚਨਾ ਬਿੰਦੂਆਂ ਦਿਖਾਉਣ ਲਈ, <xliff:g id="NAME">%1$s</xliff:g> ਲਈ ਐਪ ਸੂਚਨਾਵਾਂ ਚਾਲੂ ਕਰੋ"</string>
    <string name="title_change_settings" msgid="1376365968844349552">"ਸੈਟਿੰਗਾਂ ਬਦਲੋ"</string>
    <string name="notification_dots_service_title" msgid="4284221181793592871">"ਸੂਚਨਾ ਬਿੰਦੂ ਦਿਖਾਓ"</string>
    <string name="auto_add_shortcuts_label" msgid="3698776050751790653">"ਹੋਮ ਸਕ੍ਰੀਨ \'ਤੇ ਐਪ ਪ੍ਰਤੀਕਾਂ ਨੂੰ ਸ਼ਾਮਲ ਕਰੋ"</string>
    <string name="auto_add_shortcuts_description" msgid="7117251166066978730">"ਨਵੀਆਂ ਐਪਾਂ ਲਈ"</string>
    <string name="package_state_unknown" msgid="7592128424511031410">"ਅਗਿਆਤ"</string>
    <string name="abandoned_clean_this" msgid="7610119707847920412">"ਹਟਾਓ"</string>
    <string name="abandoned_search" msgid="891119232568284442">"ਖੋਜੋ"</string>
    <string name="abandoned_promises_title" msgid="7096178467971716750">"ਇਹ ਐਪ ਇੰਸਟੌਲ ਨਹੀਂ ਕੀਤਾ ਹੋਇਆ ਹੈ।"</string>
    <string name="abandoned_promise_explanation" msgid="3990027586878167529">"ਇਸ ਪ੍ਰਤੀਕ ਲਈ ਐਪ ਸਥਾਪਤ ਨਹੀਂ ਕੀਤੀ ਹੋਈ ਹੈ। ਤੁਸੀਂ ਇਸਨੂੰ ਹਟਾ ਸਕਦੇ ਹੋ ਜਾਂ ਐਪ ਨੂੰ ਹੱਥੀਂ ਖੋਜ ਕੇ ਉਸਨੂੰ ਸਥਾਪਤ ਕਰ ਸਕਦੇ ਹੋ।"</string>
    <string name="app_installing_title" msgid="5864044122733792085">"<xliff:g id="NAME">%1$s</xliff:g> ਨੂੰ ਸਥਾਪਤ ਕੀਤਾ ਜਾ ਰਿਹਾ ਹੈ, <xliff:g id="PROGRESS">%2$s</xliff:g> ਪੂਰਾ ਹੋਇਆ"</string>
    <string name="app_downloading_title" msgid="8336702962104482644">"<xliff:g id="NAME">%1$s</xliff:g> ਡਾਉਨਲੋਡ ਹੋਰ ਰਿਹਾ ਹੈ, <xliff:g id="PROGRESS">%2$s</xliff:g> ਸੰਪੂਰਣ"</string>
    <string name="app_waiting_download_title" msgid="7053938513995617849">"<xliff:g id="NAME">%1$s</xliff:g> ਸਥਾਪਤ ਕਰਨ ਦੀ ਉਡੀਕ ਕਰ ਰਿਹਾ ਹੈ"</string>
    <string name="dialog_update_title" msgid="114234265740994042">"ਐਪ ਨੂੰ ਅੱਪਡੇਟ ਕਰਨ ਦੀ ਲੋੜ ਹੈ"</string>
    <string name="dialog_update_message" msgid="4176784553982226114">"ਇਸ ਪ੍ਰਤੀਕ ਲਈ ਐਪ ਨੂੰ ਅੱਪਡੇਟ ਨਹੀਂ ਕੀਤਾ ਗਿਆ ਹੈ। ਇਸ ਸ਼ਾਰਟਕੱਟ ਨੂੰ ਮੁੜ-ਚਾਲੂ ਕਰਨ ਜਾਂ ਪ੍ਰਤੀਕ ਨੂੰ ਹਟਾਉਣ ਲਈ ਤੁਸੀਂ ਹੱਥੀਂ ਅੱਪਡੇਟ ਕਰ ਸਕਦੇ ਹੋ।"</string>
    <string name="dialog_update" msgid="2178028071796141234">"ਅੱਪਡੇਟ ਕਰੋ"</string>
    <string name="dialog_remove" msgid="6510806469849709407">"ਹਟਾਓ"</string>
    <string name="widgets_list" msgid="796804551140113767">"ਵਿਜੇਟਾਂ ਦੀ ਸੂਚੀ"</string>
    <string name="widgets_list_closed" msgid="6141506579418771922">"ਵਿਜੇਟਾਂ ਦੀ ਸੂਚੀ ਬੰਦ ਕੀਤੀ ਗਈ"</string>
    <string name="action_add_to_workspace" msgid="8902165848117513641">"ਹੋਮ ਸਕ੍ਰੀਨ \'ਤੇ ਸ਼ਾਮਲ ਕਰੋ"</string>
    <string name="action_move_here" msgid="2170188780612570250">"ਆਈਟਮ ਨੂੰ ਇੱਥੇ ਮੂਵ ਕਰੋ"</string>
    <string name="item_added_to_workspace" msgid="4211073925752213539">"ਆਈਟਮ ਨੂੰ ਹੋਮ ਸਕ੍ਰੀਨ ਵਿੱਚ ਜੋੜਿਆ ਗਿਆ"</string>
    <string name="item_removed" msgid="851119963877842327">"ਆਈਟਮ ਹਟਾਈ ਗਈ"</string>
    <string name="undo" msgid="4151576204245173321">"ਅਣਕੀਤਾ ਕਰੋ"</string>
    <string name="action_move" msgid="4339390619886385032">"ਆਈਟਮ ਨੂੰ ਮੂਵ ਕਰੋ"</string>
    <string name="move_to_empty_cell" msgid="2833711483015685619">"ਕਤਾਰ <xliff:g id="NUMBER_0">%1$s</xliff:g> ਕਾਲਮ <xliff:g id="NUMBER_1">%2$s</xliff:g> ਵਿੱਚ ਮੂਵ ਕਰੋ"</string>
    <string name="move_to_position" msgid="6750008980455459790">"ਸਥਿਤੀ <xliff:g id="NUMBER">%1$s</xliff:g> ਵਿੱਚ ਮੂਵ ਕਰੋ"</string>
    <string name="move_to_hotseat_position" msgid="6295412897075147808">"ਮਨਪਸੰਦ ਸਥਿਤੀ <xliff:g id="NUMBER">%1$s</xliff:g> ਵਿੱਚ ਮੂਵ ਕਰੋ"</string>
    <string name="item_moved" msgid="4606538322571412879">"ਆਈਟਮ ਮੂਵ ਕੀਤੀ ਗਈ"</string>
    <string name="add_to_folder" msgid="9040534766770853243">"ਇਸ ਫੋਲਡਰ ਵਿੱਚ ਸ਼ਾਮਲ ਕਰੋ: <xliff:g id="NAME">%1$s</xliff:g>"</string>
    <string name="add_to_folder_with_app" msgid="4534929978967147231">"<xliff:g id="NAME">%1$s</xliff:g> ਦੇ ਨਾਲ ਫੋਲਡਰ ਵਿੱਚ ਸ਼ਾਮਲ ਕਰੋ"</string>
    <string name="added_to_folder" msgid="4793259502305558003">"ਆਈਟਮ ਨੂੰ ਫੋਲਡਰ ਵਿੱਚ ਜੋੜਿਆ ਗਿਆ"</string>
    <string name="create_folder_with" msgid="4050141361160214248">"ਇਸਦੇ ਨਾਲ ਫੋਲਡਰ ਬਣਾਓ: <xliff:g id="NAME">%1$s</xliff:g>"</string>
    <string name="folder_created" msgid="6409794597405184510">"ਫੋਲਡਰ ਬਣਾਇਆ ਗਿਆ"</string>
    <string name="action_move_to_workspace" msgid="1603837886334246317">"ਹੋਮ ਸਕ੍ਰੀਨ ਵਿੱਚ ਮੂਵ ਕਰੋ"</string>
    <string name="action_resize" msgid="1802976324781771067">"ਮੁੜ ਆਕਾਰ ਦਿਓ"</string>
    <string name="action_increase_width" msgid="8773715375078513326">"ਚੌੜਾਈ ਵਧਾਓ"</string>
    <string name="action_increase_height" msgid="459390020612501122">"ਉਂਚਾਈ ਵਧਾਓ"</string>
    <string name="action_decrease_width" msgid="1374549771083094654">"ਚੌੜਾਈ ਘਟਾਓ"</string>
    <string name="action_decrease_height" msgid="282377193880900022">"ਉਂਚਾਈ ਘਟਾਓ"</string>
    <string name="widget_resized" msgid="9130327887929620">"ਵਿਜੈਟ ਨੂੰ ਚੌੜਾਈ <xliff:g id="NUMBER_0">%1$s</xliff:g> ਉਂਚਾਈ <xliff:g id="NUMBER_1">%2$s</xliff:g> ਨੂੰ ਮੁੜ ਆਕਾਰ ਦਿੱਤਾ"</string>
    <string name="action_deep_shortcut" msgid="2864038805849372848">"ਸ਼ਾਰਟਕੱਟ"</string>
    <string name="shortcuts_menu_with_notifications_description" msgid="2676582286544232849">"ਸ਼ਾਰਟਕੱਟ ਅਤੇ ਸੂਚਨਾਵਾਂ"</string>
    <string name="action_dismiss_notification" msgid="5909461085055959187">"ਖਾਰਜ ਕਰੋ"</string>
    <string name="accessibility_close" msgid="2277148124685870734">"ਬੰਦ ਕਰੋ"</string>
    <string name="notification_dismissed" msgid="6002233469409822874">"ਸੂਚਨਾ ਖਾਰਜ ਕੀਤੀ ਗਈ"</string>
    <string name="all_apps_personal_tab" msgid="4190252696685155002">"ਨਿੱਜੀ"</string>
    <string name="all_apps_work_tab" msgid="4884822796154055118">"ਕੰਮ ਸੰਬੰਧੀ"</string>
    <string name="work_profile_toggle_label" msgid="3081029915775481146">"ਕਾਰਜ ਪ੍ਰੋਫਾਈਲ"</string>
    <string name="work_profile_edu_work_apps" msgid="7895468576497746520">"ਕੰਮ ਸੰਬੰਧੀ ਐਪਾਂ ਨੂੰ ਬੈਜ ਕੀਤਾ ਜਾਂਦਾ ਹੈ ਅਤੇ ਇਹ ਤੁਹਾਡੇ ਆਈ.ਟੀ. ਪ੍ਰਸ਼ਾਸਕ ਨੂੰ ਦਿਸਣਗੀਆਂ"</string>
    <string name="work_profile_edu_accept" msgid="6069788082535149071">"ਸਮਝ ਲਿਆ"</string>
    <string name="work_apps_paused_title" msgid="3040901117349444598">"ਕੰਮ ਸੰਬੰਧੀ ਐਪਾਂ ਨੂੰ ਰੋਕਿਆ ਗਿਆ ਹੈ"</string>
    <string name="work_apps_paused_body" msgid="261634750995824906">"ਤੁਹਾਡੀਆਂ ਕੰਮ ਸੰਬੰਧੀ ਐਪਾਂ ਤੁਹਾਨੂੰ ਸੂਚਨਾਵਾਂ ਨਹੀਂ ਭੇਜ ਸਕਦੀਆਂ, ਤੁਹਾਡੀ ਬੈਟਰੀ ਨਹੀਂ ਵਰਤ ਸਕਦੀਆਂ ਜਾਂ ਤੁਹਾਡੇ ਟਿਕਾਣੇ ਤੱਕ ਪਹੁੰਚ ਨਹੀਂ ਕਰ ਸਕਦੀਆਂ"</string>
    <string name="work_apps_paused_content_description" msgid="5149623040804051095">"ਕੰਮ ਸੰਬੰਧੀ ਐਪਾਂ ਬੰਦ ਹਨ। ਤੁਹਾਡੀਆਂ ਕੰਮ ਸੰਬੰਧੀ ਐਪਾਂ ਤੁਹਾਨੂੰ ਸੂਚਨਾਵਾਂ ਨਹੀਂ ਭੇਜ ਸਕਦੀਆਂ, ਤੁਹਾਡੀ ਬੈਟਰੀ ਨਹੀਂ ਵਰਤ ਸਕਦੀਆਂ ਜਾਂ ਤੁਹਾਡੇ ਟਿਕਾਣੇ ਤੱਕ ਪਹੁੰਚ ਨਹੀਂ ਕਰ ਸਕਦੀਆਂ"</string>
    <string name="work_apps_paused_edu_banner" msgid="8872412121608402058">"ਕੰਮ ਸੰਬੰਧੀ ਐਪਾਂ ਨੂੰ ਬੈਜ ਕੀਤਾ ਜਾਂਦਾ ਹੈ ਅਤੇ ਇਹ ਤੁਹਾਡੇ ਆਈ.ਟੀ. ਪ੍ਰਸ਼ਾਸਕ ਨੂੰ ਦਿਸਣਗੀਆਂ"</string>
    <string name="work_apps_paused_edu_accept" msgid="6377476824357318532">"ਸਮਝ ਲਿਆ"</string>
    <string name="work_apps_pause_btn_text" msgid="1921059713673767460">"ਕੰਮ ਸੰਬੰਧੀ ਐਪਾਂ ਬੰਦ ਕਰੋ"</string>
    <string name="work_apps_enable_btn_text" msgid="1156432622148413741">"ਕੰਮ ਸੰਬੰਧੀ ਐਪਾਂ ਚਾਲੂ ਕਰੋ"</string>
    <string name="developer_options_filter_hint" msgid="5896817443635989056">"ਫਿਲਟਰ"</string>
    <string name="remote_action_failed" msgid="1383965239183576790">"ਇਹ ਕਾਰਵਾਈ ਅਸਫਲ ਹੋਈ: <xliff:g id="WHAT">%1$s</xliff:g>"</string>
</resources><|MERGE_RESOLUTION|>--- conflicted
+++ resolved
@@ -37,8 +37,8 @@
     <string name="widget_dims_format" msgid="2370757736025621599">"%1$d × %2$d"</string>
     <string name="widget_accessible_dims_format" msgid="3640149169885301790">"%1$d ਚੌੜਾਈ ਅਤੇ %2$d ਲੰਬਾਈ"</string>
     <string name="widget_preview_context_description" msgid="9045841361655787574">"<xliff:g id="WIDGET_NAME">%1$s</xliff:g> ਵਿਜੇਟ"</string>
-    <string name="add_item_request_drag_hint" msgid="5653291305078645405">"ਵਿਜੇਟ ਨੂੰ ਹੋਮ ਸਕ੍ਰੀਨ \'ਤੇ ਇੱਧਰ-ਉੱਧਰ ਲਿਜਾਉਣ ਲਈ ਸਪਰਸ਼ ਕਰਕੇ ਦਬਾਈ ਰੱਖੋ"</string>
-    <string name="add_to_home_screen" msgid="8631549138215492708">"ਹੋਮ ਸਕ੍ਰੀਨ \'ਤੇ ਸ਼ਾਮਲ ਕਰੋ"</string>
+    <string name="add_item_request_drag_hint" msgid="8730547755622776606">"ਵਿਜੇਟ ਨੂੰ ਹੋਮ ਸਕ੍ਰੀਨ \'ਤੇ ਇੱਧਰ-ਉੱਧਰ ਲਿਜਾਉਣ ਲਈ ਸਪਰਸ਼ ਕਰ ਕੇ ਦਬਾਈ ਰੱਖੋ"</string>
+    <string name="add_to_home_screen" msgid="9168649446635919791">"ਹੋਮ ਸਕ੍ਰੀਨ \'ਤੇ ਸ਼ਾਮਲ ਕਰੋ"</string>
     <string name="added_to_home_screen_accessibility_text" msgid="4451545765448884415">"<xliff:g id="WIDGET_NAME">%1$s</xliff:g> ਵਿਜੇਟ ਨੂੰ ਹੋਮ ਸਕ੍ਰੀਨ \'ਤੇ ਸ਼ਾਮਲ ਕੀਤਾ ਗਿਆ"</string>
     <string name="widgets_count" msgid="6467746476364652096">"{count,plural, =1{# ਵਿਜੇਟ}one{# ਵਿਜੇਟ}other{# ਵਿਜੇਟ}}"</string>
     <string name="shortcuts_count" msgid="8471715556199592381">"{count,plural, =1{# ਸ਼ਾਰਟਕੱਟ}one{# ਸ਼ਾਰਟਕੱਟ}other{# ਸ਼ਾਰਟਕੱਟ}}"</string>
@@ -51,13 +51,8 @@
     <string name="widgets_full_sheet_personal_tab" msgid="2743540105607120182">"ਨਿੱਜੀ"</string>
     <string name="widgets_full_sheet_work_tab" msgid="3767150027110633765">"ਕਾਰਜ-ਸਥਾਨ"</string>
     <string name="widget_category_conversations" msgid="8894438636213590446">"ਗੱਲਾਂਬਾਤਾਂ"</string>
-<<<<<<< HEAD
-    <string name="widget_education_header" msgid="4874760613775913787">"ਤੁਹਾਡੀਆਂ ਉਂਗਲਾਂ \'ਤੇ ਲਾਹੇਵੰਦ ਜਾਣਕਾਰੀ"</string>
-    <string name="widget_education_content" msgid="745542879510751525">"ਐਪਾਂ ਨੂੰ ਖੋਲ੍ਹੇ ਬਿਨਾਂ ਜਾਣਕਾਰੀ ਪ੍ਰਾਪਤ ਕਰਨ ਲਈ, ਤੁਸੀਂ ਆਪਣੀ ਹੋਮ ਸਕ੍ਰੀਨ \'ਤੇ ਵਿਜੇਟ ਸ਼ਾਮਲ ਕਰ ਸਕਦੇ ਹੋ"</string>
-=======
     <string name="widget_education_header" msgid="4874760613775913787">"ਮਹੱਤਵਪੂਰਨ ਜਾਣਕਾਰੀ ਤੁਰੰਤ ਪ੍ਰਾਪਤ ਕਰੋ"</string>
     <string name="widget_education_content" msgid="1731667670753497052">"ਐਪਾਂ ਨੂੰ ਖੋਲ੍ਹੇ ਬਿਨਾਂ ਜਾਣਕਾਰੀ ਪ੍ਰਾਪਤ ਕਰਨ ਲਈ, ਤੁਸੀਂ ਆਪਣੀ ਹੋਮ ਸਕ੍ਰੀਨ \'ਤੇ ਵਿਜੇਟ ਸ਼ਾਮਲ ਕਰ ਸਕਦੇ ਹੋ"</string>
->>>>>>> 21ea6828
     <string name="reconfigurable_widget_education_tip" msgid="6336962690888067057">"ਵਿਜੇਟ ਸੈਟਿੰਗਾਂ ਨੂੰ ਬਦਲਣ ਲਈ ਟੈਪ ਕਰੋ"</string>
     <string name="widget_education_close_button" msgid="8676165703104836580">"ਸਮਝ ਲਿਆ"</string>
     <string name="widget_reconfigure_button_content_description" msgid="8811472721881205250">"ਵਿਜੇਟ ਸੈਟਿੰਗਾਂ ਬਦਲੋ"</string>
@@ -70,7 +65,7 @@
     <string name="notifications_header" msgid="1404149926117359025">"ਸੂਚਨਾਵਾਂ"</string>
     <string name="long_press_shortcut_to_add" msgid="5405328730817637737">"ਕਿਸੇ ਸ਼ਾਰਟਕੱਟ ਨੂੰ ਲਿਜਾਉਣ ਲਈ ਸਪੱਰਸ਼ ਕਰਕੇ ਦਬਾਈ ਰੱਖੋ।"</string>
     <string name="long_accessible_way_to_add_shortcut" msgid="2199537273817090740">"ਕਿਸੇ ਸ਼ਾਰਟਕੱਟ ਨੂੰ ਲਿਜਾਉਣ ਲਈ ਡਬਲ ਟੈਪ ਕਰਕੇ ਦਬਾਈ ਰੱਖੋ ਜਾਂ ਵਿਉਂਤੀਆਂ ਕਾਰਵਾਈਆਂ ਵਰਤੋ।"</string>
-    <string name="out_of_space" msgid="6692471482459245734">"ਇਸ ਹੋਮ ਸਕ੍ਰੀਨ \'ਤੇ ਜਗ੍ਹਾ ਨਹੀਂ ਬਚੀ"</string>
+    <string name="out_of_space" msgid="6455557115204099579">"ਇਸ ਹੋਮ ਸਕ੍ਰੀਨ \'ਤੇ ਜਗ੍ਹਾ ਨਹੀਂ ਬਚੀ"</string>
     <string name="hotseat_out_of_space" msgid="7448809638125333693">"ਮਨਪਸੰਦ ਟ੍ਰੇ ਵਿੱਚ ਹੋਰ ਖਾਲੀ ਸਥਾਨ ਨਹੀਂ।"</string>
     <string name="all_apps_button_label" msgid="8130441508702294465">"ਐਪ ਸੂਚੀ"</string>
     <string name="all_apps_search_results" msgid="5889367432531296759">"ਖੋਜ ਨਤੀਜੇ"</string>
@@ -84,10 +79,10 @@
     <string name="pin_prediction" msgid="4196423321649756498">"ਪੂਰਵ-ਅਨੁਮਾਨ ਪਿੰਨ ਕਰੋ"</string>
     <string name="permlab_install_shortcut" msgid="5632423390354674437">"ਸ਼ਾਰਟਕੱਟ ਸਥਾਪਤ ਕਰੋ"</string>
     <string name="permdesc_install_shortcut" msgid="923466509822011139">"ਇੱਕ ਐਪ ਨੂੰ ਵਰਤੋਂਕਾਰ ਦੇ ਦਖ਼ਲ ਤੋਂ ਬਿਨਾਂ ਸ਼ਾਰਟਕੱਟ ਸ਼ਾਮਲ ਕਰਨ ਦੀ ਆਗਿਆ ਦਿੰਦਾ ਹੈ।"</string>
-    <string name="permlab_read_settings" msgid="1941457408239617576">"ਹੋਮ ਸੈਟਿੰਗਾਂ ਅਤੇ ਸ਼ਾਰਟਕੱਟ ਪੜ੍ਹੋ"</string>
-    <string name="permdesc_read_settings" msgid="5833423719057558387">"ਐਪ ਨੂੰ ਹੋਮ ਵਿੱਚ ਸੈਟਿੰਗਾਂ ਅਤੇ ਸ਼ਾਰਟਕੱਟ ਪੜ੍ਹਨ ਦੀ ਆਗਿਆ ਦਿੰਦਾ ਹੈ।"</string>
-    <string name="permlab_write_settings" msgid="3574213698004620587">"ਹੋਮ ਸੈਟਿੰਗਾਂ ਅਤੇ ਸ਼ਾਰਟਕੱਟ ਲਿਖੋ"</string>
-    <string name="permdesc_write_settings" msgid="5440712911516509985">"ਐਪ ਨੂੰ ਹੋਮ ਵਿੱਚ ਸੈਟਿੰਗਾਂ ਅਤੇ ਸ਼ਾਰਟਕੱਟ ਬਦਲਣ ਦੀ ਆਗਿਆ ਦਿੰਦਾ ਹੈ।"</string>
+    <string name="permlab_read_settings" msgid="5136500343007704955">"ਹੋਮ ਸੈਟਿੰਗਾਂ ਅਤੇ ਸ਼ਾਰਟਕੱਟ ਪੜ੍ਹੋ"</string>
+    <string name="permdesc_read_settings" msgid="4208061150510996676">"ਐਪ ਨੂੰ ਹੋਮ ਵਿੱਚ ਸੈਟਿੰਗਾਂ ਅਤੇ ਸ਼ਾਰਟਕੱਟ ਪੜ੍ਹਨ ਦੀ ਆਗਿਆ ਦਿੰਦਾ ਹੈ।"</string>
+    <string name="permlab_write_settings" msgid="4820028712156303762">"ਹੋਮ ਸੈਟਿੰਗਾਂ ਅਤੇ ਸ਼ਾਰਟਕੱਟ ਲਿਖੋ"</string>
+    <string name="permdesc_write_settings" msgid="726859348127868466">"ਐਪ ਨੂੰ ਹੋਮ ਵਿੱਚ ਸੈਟਿੰਗਾਂ ਅਤੇ ਸ਼ਾਰਟਕੱਟ ਬਦਲਣ ਦੀ ਆਗਿਆ ਦਿੰਦਾ ਹੈ।"</string>
     <string name="msg_no_phone_permission" msgid="9208659281529857371">"<xliff:g id="APP_NAME">%1$s</xliff:g> ਨੂੰ ਫ਼ੋਨ ਕਾਲਾਂ ਕਰਨ ਦੀ ਆਗਿਆ ਨਹੀਂ ਹੈ"</string>
     <string name="gadget_error_text" msgid="740356548025791839">"ਵਿਜੇਟ ਨੂੰ ਲੋਡ ਨਹੀਂ ਕੀਤਾ ਜਾ ਸਕਦਾ"</string>
     <string name="gadget_setup_text" msgid="8348374825537681407">"ਵਿਜੇਟ ਸੈਟਿੰਗਾਂ"</string>
@@ -110,7 +105,7 @@
     <string name="styles_wallpaper_button_text" msgid="8216961355289236794">"ਵਾਲਪੇਪਰ ਅਤੇ ਸਟਾਈਲ"</string>
     <string name="settings_button_text" msgid="8873672322605444408">"ਹੋਮ ਸੈਟਿੰਗਾਂ"</string>
     <string name="msg_disabled_by_admin" msgid="6898038085516271325">"ਤੁਹਾਡੇ ਪ੍ਰਸ਼ਾਸਕ ਦੁਆਰਾ ਅਯੋਗ ਬਣਾਈ ਗਈ"</string>
-    <string name="allow_rotation_title" msgid="7728578836261442095">"ਹੋਮ ਸਕ੍ਰੀਨ ਨੂੰ ਘੁਮਾਉਣ ਦੀ ਆਗਿਆ ਦਿਓ"</string>
+    <string name="allow_rotation_title" msgid="7222049633713050106">"ਹੋਮ ਸਕ੍ਰੀਨ ਨੂੰ ਘੁਮਾਉਣ ਦੀ ਆਗਿਆ ਦਿਓ"</string>
     <string name="allow_rotation_desc" msgid="8662546029078692509">"ਜਦੋਂ ਫ਼ੋਨ ਘੁਮਾਇਆ ਜਾਂਦਾ ਹੈ"</string>
     <string name="notification_dots_title" msgid="9062440428204120317">"ਸੂਚਨਾ ਬਿੰਦੂ"</string>
     <string name="notification_dots_desc_on" msgid="1679848116452218908">"ਚਾਲੂ"</string>
@@ -119,7 +114,7 @@
     <string name="msg_missing_notification_access" msgid="281113995110910548">"ਸੂਚਨਾ ਬਿੰਦੂਆਂ ਦਿਖਾਉਣ ਲਈ, <xliff:g id="NAME">%1$s</xliff:g> ਲਈ ਐਪ ਸੂਚਨਾਵਾਂ ਚਾਲੂ ਕਰੋ"</string>
     <string name="title_change_settings" msgid="1376365968844349552">"ਸੈਟਿੰਗਾਂ ਬਦਲੋ"</string>
     <string name="notification_dots_service_title" msgid="4284221181793592871">"ਸੂਚਨਾ ਬਿੰਦੂ ਦਿਖਾਓ"</string>
-    <string name="auto_add_shortcuts_label" msgid="3698776050751790653">"ਹੋਮ ਸਕ੍ਰੀਨ \'ਤੇ ਐਪ ਪ੍ਰਤੀਕਾਂ ਨੂੰ ਸ਼ਾਮਲ ਕਰੋ"</string>
+    <string name="auto_add_shortcuts_label" msgid="4926805029653694105">"ਹੋਮ ਸਕ੍ਰੀਨ \'ਤੇ ਐਪ ਪ੍ਰਤੀਕਾਂ ਨੂੰ ਸ਼ਾਮਲ ਕਰੋ"</string>
     <string name="auto_add_shortcuts_description" msgid="7117251166066978730">"ਨਵੀਆਂ ਐਪਾਂ ਲਈ"</string>
     <string name="package_state_unknown" msgid="7592128424511031410">"ਅਗਿਆਤ"</string>
     <string name="abandoned_clean_this" msgid="7610119707847920412">"ਹਟਾਓ"</string>
@@ -135,7 +130,7 @@
     <string name="dialog_remove" msgid="6510806469849709407">"ਹਟਾਓ"</string>
     <string name="widgets_list" msgid="796804551140113767">"ਵਿਜੇਟਾਂ ਦੀ ਸੂਚੀ"</string>
     <string name="widgets_list_closed" msgid="6141506579418771922">"ਵਿਜੇਟਾਂ ਦੀ ਸੂਚੀ ਬੰਦ ਕੀਤੀ ਗਈ"</string>
-    <string name="action_add_to_workspace" msgid="8902165848117513641">"ਹੋਮ ਸਕ੍ਰੀਨ \'ਤੇ ਸ਼ਾਮਲ ਕਰੋ"</string>
+    <string name="action_add_to_workspace" msgid="215894119683164916">"ਹੋਮ ਸਕ੍ਰੀਨ \'ਤੇ ਸ਼ਾਮਲ ਕਰੋ"</string>
     <string name="action_move_here" msgid="2170188780612570250">"ਆਈਟਮ ਨੂੰ ਇੱਥੇ ਮੂਵ ਕਰੋ"</string>
     <string name="item_added_to_workspace" msgid="4211073925752213539">"ਆਈਟਮ ਨੂੰ ਹੋਮ ਸਕ੍ਰੀਨ ਵਿੱਚ ਜੋੜਿਆ ਗਿਆ"</string>
     <string name="item_removed" msgid="851119963877842327">"ਆਈਟਮ ਹਟਾਈ ਗਈ"</string>
@@ -150,7 +145,7 @@
     <string name="added_to_folder" msgid="4793259502305558003">"ਆਈਟਮ ਨੂੰ ਫੋਲਡਰ ਵਿੱਚ ਜੋੜਿਆ ਗਿਆ"</string>
     <string name="create_folder_with" msgid="4050141361160214248">"ਇਸਦੇ ਨਾਲ ਫੋਲਡਰ ਬਣਾਓ: <xliff:g id="NAME">%1$s</xliff:g>"</string>
     <string name="folder_created" msgid="6409794597405184510">"ਫੋਲਡਰ ਬਣਾਇਆ ਗਿਆ"</string>
-    <string name="action_move_to_workspace" msgid="1603837886334246317">"ਹੋਮ ਸਕ੍ਰੀਨ ਵਿੱਚ ਮੂਵ ਕਰੋ"</string>
+    <string name="action_move_to_workspace" msgid="39528912300293768">"ਹੋਮ ਸਕ੍ਰੀਨ \'ਤੇ ਲਿਜਾਓ"</string>
     <string name="action_resize" msgid="1802976324781771067">"ਮੁੜ ਆਕਾਰ ਦਿਓ"</string>
     <string name="action_increase_width" msgid="8773715375078513326">"ਚੌੜਾਈ ਵਧਾਓ"</string>
     <string name="action_increase_height" msgid="459390020612501122">"ਉਂਚਾਈ ਵਧਾਓ"</string>
