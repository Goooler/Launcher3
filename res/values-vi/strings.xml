<?xml version="1.0" encoding="UTF-8"?>
<!-- 
/*
* Copyright (C) 2008 The Android Open Source Project
*
* Licensed under the Apache License, Version 2.0 (the "License");
* you may not use this file except in compliance with the License.
* You may obtain a copy of the License at
*
*      http://www.apache.org/licenses/LICENSE-2.0
*
* Unless required by applicable law or agreed to in writing, software
* distributed under the License is distributed on an "AS IS" BASIS,
* WITHOUT WARRANTIES OR CONDITIONS OF ANY KIND, either express or implied.
* See the License for the specific language governing permissions and
* limitations under the License.
*/
 -->

<resources xmlns:android="http://schemas.android.com/apk/res/android"
    xmlns:xliff="urn:oasis:names:tc:xliff:document:1.2">
    <string name="app_name" msgid="649227358658669779">"Trình chạy 3"</string>
    <string name="folder_name" msgid="7371454440695724752"></string>
    <string name="work_folder_name" msgid="3753320833950115786">"Work"</string>
    <string name="activity_not_found" msgid="8071924732094499514">"Ứng dụng chưa được cài đặt."</string>
    <string name="activity_not_available" msgid="7456344436509528827">"Ứng dụng không có sẵn"</string>
    <string name="safemode_shortcut_error" msgid="9160126848219158407">"Ứng dụng đã tải xuống bị tắt ở chế độ An toàn"</string>
    <string name="safemode_widget_error" msgid="4863470563535682004">"Tiện ích con bị vô hiệu hóa ở chế độ an toàn"</string>
    <string name="shortcut_not_available" msgid="2536503539825726397">"Lối tắt không khả dụng"</string>
    <string name="home_screen" msgid="806512411299847073">"Màn hình chính"</string>
    <string name="custom_actions" msgid="3747508247759093328">"Tác vụ tùy chỉnh"</string>
    <string name="long_press_widget_to_add" msgid="7699152356777458215">"Chạm và giữ để chọn tiện ích con."</string>
    <string name="long_accessible_way_to_add" msgid="4289502106628154155">"Nhấn đúp và giữ để chọn tiện ích hoặc sử dụng tác vụ tùy chỉnh."</string>
    <string name="widget_dims_format" msgid="2370757736025621599">"%1$d × %2$d"</string>
    <string name="widget_accessible_dims_format" msgid="3640149169885301790">"Rộng %1$d x cao %2$d"</string>
<<<<<<< HEAD
    <string name="add_item_request_drag_hint" msgid="5899764264480397019">"Chạm và giữ để thêm theo cách thủ công"</string>
    <string name="place_automatically" msgid="8064208734425456485">"Tự động thêm"</string>
=======
    <string name="widget_preview_context_description" msgid="9045841361655787574">"Tiện ích <xliff:g id="WIDGET_NAME">%1$s</xliff:g>"</string>
    <!-- no translation found for add_item_request_drag_hint (8730547755622776606) -->
    <skip />
    <!-- no translation found for add_to_home_screen (9168649446635919791) -->
    <skip />
    <string name="added_to_home_screen_accessibility_text" msgid="4451545765448884415">"Đã thêm tiện ích <xliff:g id="WIDGET_NAME">%1$s</xliff:g> vào màn hình chính"</string>
    <string name="widgets_count" msgid="6467746476364652096">"{count,plural, =1{# tiện ích}other{# tiện ích}}"</string>
    <string name="shortcuts_count" msgid="8471715556199592381">"{count,plural, =1{# lối tắt}other{# lối tắt}}"</string>
    <string name="widgets_and_shortcuts_count" msgid="7209136747878365116">"<xliff:g id="WIDGETS_COUNT">%1$s</xliff:g>, <xliff:g id="SHORTCUTS_COUNT">%2$s</xliff:g>"</string>
    <string name="widget_button_text" msgid="2880537293434387943">"Tiện ích"</string>
    <string name="widgets_full_sheet_search_bar_hint" msgid="8484659090860596457">"Tìm kiếm"</string>
    <string name="widgets_full_sheet_cancel_button_description" msgid="5766167035728653605">"Xóa văn bản khỏi hộp tìm kiếm"</string>
    <string name="no_widgets_available" msgid="4337693382501046170">"Không có tiện ích và lối tắt nào"</string>
    <string name="no_search_results" msgid="3787956167293097509">"Không tìm thấy tiện ích hoặc lối tắt nào"</string>
    <string name="widgets_full_sheet_personal_tab" msgid="2743540105607120182">"Cá nhân"</string>
    <string name="widgets_full_sheet_work_tab" msgid="3767150027110633765">"Công việc"</string>
    <string name="widget_category_conversations" msgid="8894438636213590446">"Cuộc trò chuyện"</string>
    <string name="widget_education_header" msgid="4874760613775913787">"Thông tin hữu ích ngay trong tầm tay bạn"</string>
    <!-- no translation found for widget_education_content (1731667670753497052) -->
    <skip />
    <string name="reconfigurable_widget_education_tip" msgid="6336962690888067057">"Nhấn để thay đổi chế độ cài đặt tiện ích"</string>
    <string name="widget_education_close_button" msgid="8676165703104836580">"Tôi hiểu"</string>
    <string name="widget_reconfigure_button_content_description" msgid="8811472721881205250">"Thay đổi chế độ cài đặt tiện ích"</string>
>>>>>>> 286dd249
    <string name="all_apps_search_bar_hint" msgid="1390553134053255246">"Tìm kiếm ứng dụng"</string>
    <string name="all_apps_loading_message" msgid="5813968043155271636">"Đang tải ứng dụng…"</string>
    <string name="all_apps_no_search_results" msgid="3200346862396363786">"Không tìm thấy ứng dụng nào phù hợp với \"<xliff:g id="QUERY">%1$s</xliff:g>\""</string>
    <string name="all_apps_search_market_message" msgid="1366263386197059176">"Tìm kiếm thêm ứng dụng"</string>
    <string name="label_application" msgid="8531721983832654978">"Ứng dụng"</string>
    <string name="notifications_header" msgid="1404149926117359025">"Thông báo"</string>
<<<<<<< HEAD
    <string name="long_press_shortcut_to_add" msgid="4524750017792716791">"Chạm và giữ để chọn lối tắt."</string>
    <string name="long_accessible_way_to_add_shortcut" msgid="3327314059613154633">"Nhấn đúp và giữ để chọn lối tắt hoặc sử dụng hành động tùy chỉnh."</string>
    <string name="out_of_space" msgid="4691004494942118364">"Không còn chỗ trên Màn hình chính này."</string>
=======
    <string name="long_press_shortcut_to_add" msgid="5405328730817637737">"Chạm và giữ để di chuyển một lối tắt."</string>
    <string name="long_accessible_way_to_add_shortcut" msgid="2199537273817090740">"Nhấn đúp và giữ để di chuyển một lối tắt hoặc sử dụng các thao tác tùy chỉnh."</string>
    <!-- no translation found for out_of_space (6455557115204099579) -->
    <skip />
>>>>>>> 286dd249
    <string name="hotseat_out_of_space" msgid="7448809638125333693">"Không còn chỗ trong khay Mục yêu thích"</string>
    <string name="all_apps_button_label" msgid="8130441508702294465">"Danh sách ứng dụng"</string>
    <string name="all_apps_button_personal_label" msgid="1315764287305224468">"Danh sách ứng dụng cá nhân"</string>
    <string name="all_apps_button_work_label" msgid="7270707118948892488">"Danh sách ứng dụng công việc"</string>
    <string name="all_apps_home_button_label" msgid="252062713717058851">"Màn hình chính"</string>
    <string name="remove_drop_target_label" msgid="7812859488053230776">"Xóa"</string>
    <string name="uninstall_drop_target_label" msgid="4722034217958379417">"Gỡ cài đặt"</string>
    <string name="app_info_drop_target_label" msgid="692894985365717661">"Thông tin ứng dụng"</string>
    <string name="install_drop_target_label" msgid="2539096853673231757">"Cài đặt"</string>
    <string name="permlab_install_shortcut" msgid="5632423390354674437">"cài đặt lối tắt"</string>
    <string name="permdesc_install_shortcut" msgid="923466509822011139">"Cho phép ứng dụng thêm lối tắt mà không cần sự can thiệp của người dùng."</string>
    <!-- no translation found for permlab_read_settings (5136500343007704955) -->
    <skip />
    <!-- no translation found for permdesc_read_settings (4208061150510996676) -->
    <skip />
    <!-- no translation found for permlab_write_settings (4820028712156303762) -->
    <skip />
    <!-- no translation found for permdesc_write_settings (726859348127868466) -->
    <skip />
    <string name="msg_no_phone_permission" msgid="9208659281529857371">"<xliff:g id="APP_NAME">%1$s</xliff:g> không được phép thực hiện cuộc gọi điện thoại"</string>
    <string name="gadget_error_text" msgid="6081085226050792095">"Sự cố khi tải tiện ích con"</string>
    <string name="gadget_setup_text" msgid="8274003207686040488">"Thiết lập"</string>
    <string name="uninstall_system_app_text" msgid="4172046090762920660">"Đây là ứng dụng hệ thống và không thể gỡ cài đặt."</string>
    <string name="folder_hint_text" msgid="6617836969016293992">"Thư mục chưa đặt tên"</string>
    <string name="disabled_app_label" msgid="6673129024321402780">"Đã vô hiệu hóa <xliff:g id="APP_NAME">%1$s</xliff:g>"</string>
    <plurals name="dotted_app_label" formatted="false" msgid="5194538107138265416">
      <item quantity="other"><xliff:g id="APP_NAME_2">%1$s</xliff:g>, có <xliff:g id="NOTIFICATION_COUNT_3">%2$d</xliff:g> thông báo</item>
      <item quantity="one"><xliff:g id="APP_NAME_0">%1$s</xliff:g>, có <xliff:g id="NOTIFICATION_COUNT_1">%2$d</xliff:g> thông báo</item>
    </plurals>
    <string name="default_scroll_format" msgid="7475544710230993317">"Trang %1$d / %2$d"</string>
    <string name="workspace_scroll_format" msgid="8458889198184077399">"Màn hình chính %1$d / %2$d"</string>
    <string name="workspace_new_page" msgid="257366611030256142">"Trang màn hình chính mới"</string>
    <string name="folder_opened" msgid="94695026776264709">"Đã mở thư mục, <xliff:g id="WIDTH">%1$d</xliff:g> x <xliff:g id="HEIGHT">%2$d</xliff:g>"</string>
    <string name="folder_tap_to_close" msgid="4625795376335528256">"Nhấn để đóng thư mục"</string>
    <string name="folder_tap_to_rename" msgid="4017685068016979677">"Nhấn để lưu đổi tên"</string>
    <string name="folder_closed" msgid="4100806530910930934">"Đã đóng thư mục"</string>
    <string name="folder_renamed" msgid="1794088362165669656">"Đã đổi tên thư mục thành <xliff:g id="NAME">%1$s</xliff:g>"</string>
    <string name="folder_name_format" msgid="6629239338071103179">"Thư mục: <xliff:g id="NAME">%1$s</xliff:g>"</string>
    <string name="widget_button_text" msgid="2880537293434387943">"Tiện ích"</string>
    <string name="wallpaper_button_text" msgid="8404103075899945851">"Hình nền"</string>
    <string name="styles_wallpaper_button_text" msgid="4342122323125579619">"Kiểu và hình nền"</string>
    <string name="settings_button_text" msgid="8873672322605444408">"Cài đặt màn hình chính"</string>
    <string name="msg_disabled_by_admin" msgid="6898038085516271325">"Bị tắt bởi quản trị viên của bạn"</string>
    <!-- no translation found for allow_rotation_title (7222049633713050106) -->
    <skip />
    <string name="allow_rotation_desc" msgid="8662546029078692509">"Khi xoay điện thoại"</string>
    <string name="notification_dots_title" msgid="9062440428204120317">"Dấu chấm thông báo"</string>
    <string name="notification_dots_desc_on" msgid="1679848116452218908">"Bật"</string>
    <string name="notification_dots_desc_off" msgid="1760796511504341095">"Tắt"</string>
    <string name="title_missing_notification_access" msgid="7503287056163941064">"Cần quyền truy cập thông báo"</string>
    <string name="msg_missing_notification_access" msgid="281113995110910548">"Để hiển thị Dấu chấm thông báo, hãy bật thông báo ứng dụng cho <xliff:g id="NAME">%1$s</xliff:g>"</string>
    <string name="title_change_settings" msgid="1376365968844349552">"Thay đổi cài đặt"</string>
<<<<<<< HEAD
    <string name="notification_dots_service_title" msgid="4284221181793592871">"Hiển thị dấu chấm thông báo"</string>
    <string name="auto_add_shortcuts_label" msgid="8222286205987725611">"Thêm biểu tượng vào màn hình chính"</string>
=======
    <string name="notification_dots_service_title" msgid="4284221181793592871">"Hiện dấu chấm thông báo"</string>
    <!-- no translation found for auto_add_shortcuts_label (4926805029653694105) -->
    <skip />
>>>>>>> 286dd249
    <string name="auto_add_shortcuts_description" msgid="7117251166066978730">"Cho ứng dụng mới"</string>
    <string name="package_state_unknown" msgid="7592128424511031410">"Không xác định"</string>
    <string name="abandoned_clean_this" msgid="7610119707847920412">"Xóa"</string>
    <string name="abandoned_search" msgid="891119232568284442">"Tìm kiếm"</string>
    <string name="abandoned_promises_title" msgid="7096178467971716750">"Ứng dụng này chưa được cài đặt"</string>
    <string name="abandoned_promise_explanation" msgid="3990027586878167529">"Ứng dụng cho biểu tượng này chưa được cài đặt. Bạn có thể xóa ứng dụng hoặc tìm kiếm và cài đặt ứng dụng theo cách thủ công."</string>
    <string name="app_downloading_title" msgid="8336702962104482644">"Đang tải xuống <xliff:g id="NAME">%1$s</xliff:g>, <xliff:g id="PROGRESS">%2$s</xliff:g> hoàn tất"</string>
    <string name="app_waiting_download_title" msgid="7053938513995617849">"Đang chờ cài đặt <xliff:g id="NAME">%1$s</xliff:g>"</string>
    <string name="widgets_bottom_sheet_title" msgid="2904559530954183366">"Tiện ích của <xliff:g id="NAME">%1$s</xliff:g>"</string>
    <string name="widgets_list" msgid="796804551140113767">"Danh sách tiện ích"</string>
    <string name="widgets_list_closed" msgid="6141506579418771922">"Đã đóng danh sách tiện ích"</string>
    <!-- no translation found for action_add_to_workspace (215894119683164916) -->
    <skip />
    <string name="action_move_here" msgid="2170188780612570250">"Di chuyển mục vào đây"</string>
    <string name="item_added_to_workspace" msgid="4211073925752213539">"Đã thêm mục vào màn hình chính"</string>
    <string name="item_removed" msgid="851119963877842327">"Đã xóa mục"</string>
    <string name="undo" msgid="4151576204245173321">"Hoàn tác"</string>
    <string name="action_move" msgid="4339390619886385032">"Di chuyển mục"</string>
    <string name="move_to_empty_cell" msgid="2833711483015685619">"Di chuyển đến hàng <xliff:g id="NUMBER_0">%1$s</xliff:g> cột <xliff:g id="NUMBER_1">%2$s</xliff:g>"</string>
    <string name="move_to_position" msgid="6750008980455459790">"Di chuyển tới vị trí <xliff:g id="NUMBER">%1$s</xliff:g>"</string>
    <string name="move_to_hotseat_position" msgid="6295412897075147808">"Di chuyển tới vị trí mục yêu thích <xliff:g id="NUMBER">%1$s</xliff:g>"</string>
    <string name="item_moved" msgid="4606538322571412879">"Đã di chuyển mục"</string>
    <string name="add_to_folder" msgid="9040534766770853243">"Thêm vào thư mục: <xliff:g id="NAME">%1$s</xliff:g>"</string>
    <string name="add_to_folder_with_app" msgid="4534929978967147231">"Thêm vào thư mục có <xliff:g id="NAME">%1$s</xliff:g>"</string>
    <string name="added_to_folder" msgid="4793259502305558003">"Đã thêm mục vào thư mục"</string>
    <string name="create_folder_with" msgid="4050141361160214248">"Tạo thư mục bằng: <xliff:g id="NAME">%1$s</xliff:g>"</string>
    <string name="folder_created" msgid="6409794597405184510">"Đã tạo thư mục"</string>
    <!-- no translation found for action_move_to_workspace (39528912300293768) -->
    <skip />
    <string name="action_resize" msgid="1802976324781771067">"Đổi kích thước"</string>
    <string name="action_increase_width" msgid="8773715375078513326">"Tăng chiều rộng"</string>
    <string name="action_increase_height" msgid="459390020612501122">"Tăng chiều cao"</string>
    <string name="action_decrease_width" msgid="1374549771083094654">"Giảm chiều rộng"</string>
    <string name="action_decrease_height" msgid="282377193880900022">"Giảm chiều cao"</string>
    <string name="widget_resized" msgid="9130327887929620">"Đã đổi kích thước tiện ích thành chiều rộng <xliff:g id="NUMBER_0">%1$s</xliff:g> chiều cao <xliff:g id="NUMBER_1">%2$s</xliff:g>"</string>
    <string name="action_deep_shortcut" msgid="2864038805849372848">"Lối tắt"</string>
    <string name="shortcuts_menu_with_notifications_description" msgid="2676582286544232849">"Phím tắt và thông báo"</string>
    <string name="action_dismiss_notification" msgid="5909461085055959187">"Loại bỏ"</string>
    <string name="notification_dismissed" msgid="6002233469409822874">"Đã loại bỏ thông báo"</string>
    <string name="all_apps_personal_tab" msgid="4190252696685155002">"Cá nhân"</string>
    <string name="all_apps_work_tab" msgid="4884822796154055118">"Cơ quan"</string>
    <string name="work_profile_toggle_label" msgid="3081029915775481146">"Hồ sơ công việc"</string>
    <string name="bottom_work_tab_user_education_title" msgid="5785851780786322825">"Tìm ứng dụng công việc tại đây"</string>
    <string name="bottom_work_tab_user_education_body" msgid="2818107472360579152">"Mỗi ứng dụng công việc đều có một huy hiệu và được tổ chức của bạn bảo mật. Bạn có thể di chuyển ứng dụng đến Màn hình chính để truy cập dễ dàng hơn."</string>
    <string name="work_mode_on_label" msgid="4781128097185272916">"Do tổ chức của bạn quản lý"</string>
    <string name="work_mode_off_label" msgid="3194894777601421047">"Thông báo và ứng dụng đang tắt"</string>
    <string name="bottom_work_tab_user_education_close_button" msgid="4224492243977802135">"Đóng"</string>
    <string name="bottom_work_tab_user_education_closed" msgid="1098340939861869465">"Đã đóng"</string>
    <string name="remote_action_failed" msgid="1383965239183576790">"Không thực hiện được thao tác: <xliff:g id="WHAT">%1$s</xliff:g>"</string>
</resources><|MERGE_RESOLUTION|>--- conflicted
+++ resolved
@@ -20,23 +20,22 @@
 <resources xmlns:android="http://schemas.android.com/apk/res/android"
     xmlns:xliff="urn:oasis:names:tc:xliff:document:1.2">
     <string name="app_name" msgid="649227358658669779">"Trình chạy 3"</string>
-    <string name="folder_name" msgid="7371454440695724752"></string>
     <string name="work_folder_name" msgid="3753320833950115786">"Work"</string>
     <string name="activity_not_found" msgid="8071924732094499514">"Ứng dụng chưa được cài đặt."</string>
     <string name="activity_not_available" msgid="7456344436509528827">"Ứng dụng không có sẵn"</string>
     <string name="safemode_shortcut_error" msgid="9160126848219158407">"Ứng dụng đã tải xuống bị tắt ở chế độ An toàn"</string>
-    <string name="safemode_widget_error" msgid="4863470563535682004">"Tiện ích con bị vô hiệu hóa ở chế độ an toàn"</string>
+    <string name="safemode_widget_error" msgid="4863470563535682004">"Tiện ích bị vô hiệu hóa ở chế độ an toàn"</string>
     <string name="shortcut_not_available" msgid="2536503539825726397">"Lối tắt không khả dụng"</string>
-    <string name="home_screen" msgid="806512411299847073">"Màn hình chính"</string>
-    <string name="custom_actions" msgid="3747508247759093328">"Tác vụ tùy chỉnh"</string>
-    <string name="long_press_widget_to_add" msgid="7699152356777458215">"Chạm và giữ để chọn tiện ích con."</string>
-    <string name="long_accessible_way_to_add" msgid="4289502106628154155">"Nhấn đúp và giữ để chọn tiện ích hoặc sử dụng tác vụ tùy chỉnh."</string>
+    <string name="home_screen" msgid="5629429142036709174">"Màn hình chính"</string>
+    <string name="recent_task_option_split_screen" msgid="6690461455618725183">"Chia đôi màn hình"</string>
+    <string name="split_screen_position_top" msgid="1504965011158689649">"Chia đôi màn hình lên phía trên cùng"</string>
+    <string name="split_screen_position_left" msgid="7537793098851830883">"Chia đôi màn hình về bên trái"</string>
+    <string name="split_screen_position_right" msgid="1569377524925193369">"Chia đôi màn hình về bên phải"</string>
+    <string name="split_app_info_accessibility" msgid="5475288491241414932">"Thông tin ứng dụng cho %1$s"</string>
+    <string name="long_press_widget_to_add" msgid="3587712543577675817">"Chạm và giữ để di chuyển một tiện ích."</string>
+    <string name="long_accessible_way_to_add" msgid="2733588281439571974">"Nhấn đúp và giữ để di chuyển một tiện ích hoặc sử dụng các thao tác tùy chỉnh."</string>
     <string name="widget_dims_format" msgid="2370757736025621599">"%1$d × %2$d"</string>
     <string name="widget_accessible_dims_format" msgid="3640149169885301790">"Rộng %1$d x cao %2$d"</string>
-<<<<<<< HEAD
-    <string name="add_item_request_drag_hint" msgid="5899764264480397019">"Chạm và giữ để thêm theo cách thủ công"</string>
-    <string name="place_automatically" msgid="8064208734425456485">"Tự động thêm"</string>
-=======
     <string name="widget_preview_context_description" msgid="9045841361655787574">"Tiện ích <xliff:g id="WIDGET_NAME">%1$s</xliff:g>"</string>
     <!-- no translation found for add_item_request_drag_hint (8730547755622776606) -->
     <skip />
@@ -60,32 +59,28 @@
     <string name="reconfigurable_widget_education_tip" msgid="6336962690888067057">"Nhấn để thay đổi chế độ cài đặt tiện ích"</string>
     <string name="widget_education_close_button" msgid="8676165703104836580">"Tôi hiểu"</string>
     <string name="widget_reconfigure_button_content_description" msgid="8811472721881205250">"Thay đổi chế độ cài đặt tiện ích"</string>
->>>>>>> 286dd249
     <string name="all_apps_search_bar_hint" msgid="1390553134053255246">"Tìm kiếm ứng dụng"</string>
     <string name="all_apps_loading_message" msgid="5813968043155271636">"Đang tải ứng dụng…"</string>
     <string name="all_apps_no_search_results" msgid="3200346862396363786">"Không tìm thấy ứng dụng nào phù hợp với \"<xliff:g id="QUERY">%1$s</xliff:g>\""</string>
     <string name="all_apps_search_market_message" msgid="1366263386197059176">"Tìm kiếm thêm ứng dụng"</string>
     <string name="label_application" msgid="8531721983832654978">"Ứng dụng"</string>
+    <string name="all_apps_label" msgid="5015784846527570951">"Tất cả ứng dụng"</string>
     <string name="notifications_header" msgid="1404149926117359025">"Thông báo"</string>
-<<<<<<< HEAD
-    <string name="long_press_shortcut_to_add" msgid="4524750017792716791">"Chạm và giữ để chọn lối tắt."</string>
-    <string name="long_accessible_way_to_add_shortcut" msgid="3327314059613154633">"Nhấn đúp và giữ để chọn lối tắt hoặc sử dụng hành động tùy chỉnh."</string>
-    <string name="out_of_space" msgid="4691004494942118364">"Không còn chỗ trên Màn hình chính này."</string>
-=======
     <string name="long_press_shortcut_to_add" msgid="5405328730817637737">"Chạm và giữ để di chuyển một lối tắt."</string>
     <string name="long_accessible_way_to_add_shortcut" msgid="2199537273817090740">"Nhấn đúp và giữ để di chuyển một lối tắt hoặc sử dụng các thao tác tùy chỉnh."</string>
     <!-- no translation found for out_of_space (6455557115204099579) -->
     <skip />
->>>>>>> 286dd249
     <string name="hotseat_out_of_space" msgid="7448809638125333693">"Không còn chỗ trong khay Mục yêu thích"</string>
     <string name="all_apps_button_label" msgid="8130441508702294465">"Danh sách ứng dụng"</string>
+    <string name="all_apps_search_results" msgid="5889367432531296759">"Kết quả tìm kiếm"</string>
     <string name="all_apps_button_personal_label" msgid="1315764287305224468">"Danh sách ứng dụng cá nhân"</string>
     <string name="all_apps_button_work_label" msgid="7270707118948892488">"Danh sách ứng dụng công việc"</string>
-    <string name="all_apps_home_button_label" msgid="252062713717058851">"Màn hình chính"</string>
     <string name="remove_drop_target_label" msgid="7812859488053230776">"Xóa"</string>
     <string name="uninstall_drop_target_label" msgid="4722034217958379417">"Gỡ cài đặt"</string>
     <string name="app_info_drop_target_label" msgid="692894985365717661">"Thông tin ứng dụng"</string>
     <string name="install_drop_target_label" msgid="2539096853673231757">"Cài đặt"</string>
+    <string name="dismiss_prediction_label" msgid="3357562989568808658">"Không đề xuất ứng dụng"</string>
+    <string name="pin_prediction" msgid="4196423321649756498">"Ghim ứng dụng dự đoán"</string>
     <string name="permlab_install_shortcut" msgid="5632423390354674437">"cài đặt lối tắt"</string>
     <string name="permdesc_install_shortcut" msgid="923466509822011139">"Cho phép ứng dụng thêm lối tắt mà không cần sự can thiệp của người dùng."</string>
     <!-- no translation found for permlab_read_settings (5136500343007704955) -->
@@ -97,15 +92,13 @@
     <!-- no translation found for permdesc_write_settings (726859348127868466) -->
     <skip />
     <string name="msg_no_phone_permission" msgid="9208659281529857371">"<xliff:g id="APP_NAME">%1$s</xliff:g> không được phép thực hiện cuộc gọi điện thoại"</string>
-    <string name="gadget_error_text" msgid="6081085226050792095">"Sự cố khi tải tiện ích con"</string>
-    <string name="gadget_setup_text" msgid="8274003207686040488">"Thiết lập"</string>
+    <string name="gadget_error_text" msgid="740356548025791839">"Không thể tải tiện ích"</string>
+    <string name="gadget_setup_text" msgid="8348374825537681407">"Cài đặt tiện ích"</string>
+    <string name="gadget_complete_setup_text" msgid="309040266978007925">"Nhấn để hoàn tất thiết lập"</string>
     <string name="uninstall_system_app_text" msgid="4172046090762920660">"Đây là ứng dụng hệ thống và không thể gỡ cài đặt."</string>
-    <string name="folder_hint_text" msgid="6617836969016293992">"Thư mục chưa đặt tên"</string>
+    <string name="folder_hint_text" msgid="5174843001373488816">"Chỉnh sửa tên"</string>
     <string name="disabled_app_label" msgid="6673129024321402780">"Đã vô hiệu hóa <xliff:g id="APP_NAME">%1$s</xliff:g>"</string>
-    <plurals name="dotted_app_label" formatted="false" msgid="5194538107138265416">
-      <item quantity="other"><xliff:g id="APP_NAME_2">%1$s</xliff:g>, có <xliff:g id="NOTIFICATION_COUNT_3">%2$d</xliff:g> thông báo</item>
-      <item quantity="one"><xliff:g id="APP_NAME_0">%1$s</xliff:g>, có <xliff:g id="NOTIFICATION_COUNT_1">%2$d</xliff:g> thông báo</item>
-    </plurals>
+    <string name="dotted_app_label" msgid="1704091277755818896">"{count,plural,offset:1 =1{{app_name} có # thông báo}other{{app_name} có # thông báo}}"</string>
     <string name="default_scroll_format" msgid="7475544710230993317">"Trang %1$d / %2$d"</string>
     <string name="workspace_scroll_format" msgid="8458889198184077399">"Màn hình chính %1$d / %2$d"</string>
     <string name="workspace_new_page" msgid="257366611030256142">"Trang màn hình chính mới"</string>
@@ -114,38 +107,33 @@
     <string name="folder_tap_to_rename" msgid="4017685068016979677">"Nhấn để lưu đổi tên"</string>
     <string name="folder_closed" msgid="4100806530910930934">"Đã đóng thư mục"</string>
     <string name="folder_renamed" msgid="1794088362165669656">"Đã đổi tên thư mục thành <xliff:g id="NAME">%1$s</xliff:g>"</string>
-    <string name="folder_name_format" msgid="6629239338071103179">"Thư mục: <xliff:g id="NAME">%1$s</xliff:g>"</string>
-    <string name="widget_button_text" msgid="2880537293434387943">"Tiện ích"</string>
+    <string name="folder_name_format_exact" msgid="8626242716117004803">"Thư mục: <xliff:g id="NAME">%1$s</xliff:g>, <xliff:g id="SIZE">%2$d</xliff:g> mục"</string>
+    <string name="folder_name_format_overflow" msgid="4270108890534995199">"Thư mục: <xliff:g id="NAME">%1$s</xliff:g>, <xliff:g id="SIZE">%2$d</xliff:g> mục trở lên"</string>
     <string name="wallpaper_button_text" msgid="8404103075899945851">"Hình nền"</string>
-    <string name="styles_wallpaper_button_text" msgid="4342122323125579619">"Kiểu và hình nền"</string>
+    <string name="styles_wallpaper_button_text" msgid="8216961355289236794">"Hình nền và phong cách"</string>
     <string name="settings_button_text" msgid="8873672322605444408">"Cài đặt màn hình chính"</string>
     <string name="msg_disabled_by_admin" msgid="6898038085516271325">"Bị tắt bởi quản trị viên của bạn"</string>
     <!-- no translation found for allow_rotation_title (7222049633713050106) -->
     <skip />
     <string name="allow_rotation_desc" msgid="8662546029078692509">"Khi xoay điện thoại"</string>
     <string name="notification_dots_title" msgid="9062440428204120317">"Dấu chấm thông báo"</string>
-    <string name="notification_dots_desc_on" msgid="1679848116452218908">"Bật"</string>
+    <string name="notification_dots_desc_on" msgid="1679848116452218908">"Đang bật"</string>
     <string name="notification_dots_desc_off" msgid="1760796511504341095">"Tắt"</string>
     <string name="title_missing_notification_access" msgid="7503287056163941064">"Cần quyền truy cập thông báo"</string>
     <string name="msg_missing_notification_access" msgid="281113995110910548">"Để hiển thị Dấu chấm thông báo, hãy bật thông báo ứng dụng cho <xliff:g id="NAME">%1$s</xliff:g>"</string>
     <string name="title_change_settings" msgid="1376365968844349552">"Thay đổi cài đặt"</string>
-<<<<<<< HEAD
-    <string name="notification_dots_service_title" msgid="4284221181793592871">"Hiển thị dấu chấm thông báo"</string>
-    <string name="auto_add_shortcuts_label" msgid="8222286205987725611">"Thêm biểu tượng vào màn hình chính"</string>
-=======
     <string name="notification_dots_service_title" msgid="4284221181793592871">"Hiện dấu chấm thông báo"</string>
     <!-- no translation found for auto_add_shortcuts_label (4926805029653694105) -->
     <skip />
->>>>>>> 286dd249
     <string name="auto_add_shortcuts_description" msgid="7117251166066978730">"Cho ứng dụng mới"</string>
     <string name="package_state_unknown" msgid="7592128424511031410">"Không xác định"</string>
     <string name="abandoned_clean_this" msgid="7610119707847920412">"Xóa"</string>
     <string name="abandoned_search" msgid="891119232568284442">"Tìm kiếm"</string>
     <string name="abandoned_promises_title" msgid="7096178467971716750">"Ứng dụng này chưa được cài đặt"</string>
     <string name="abandoned_promise_explanation" msgid="3990027586878167529">"Ứng dụng cho biểu tượng này chưa được cài đặt. Bạn có thể xóa ứng dụng hoặc tìm kiếm và cài đặt ứng dụng theo cách thủ công."</string>
+    <string name="app_installing_title" msgid="5864044122733792085">"Đang cài đặt <xliff:g id="NAME">%1$s</xliff:g>, hoàn tất <xliff:g id="PROGRESS">%2$s</xliff:g>"</string>
     <string name="app_downloading_title" msgid="8336702962104482644">"Đang tải xuống <xliff:g id="NAME">%1$s</xliff:g>, <xliff:g id="PROGRESS">%2$s</xliff:g> hoàn tất"</string>
     <string name="app_waiting_download_title" msgid="7053938513995617849">"Đang chờ cài đặt <xliff:g id="NAME">%1$s</xliff:g>"</string>
-    <string name="widgets_bottom_sheet_title" msgid="2904559530954183366">"Tiện ích của <xliff:g id="NAME">%1$s</xliff:g>"</string>
     <string name="widgets_list" msgid="796804551140113767">"Danh sách tiện ích"</string>
     <string name="widgets_list_closed" msgid="6141506579418771922">"Đã đóng danh sách tiện ích"</string>
     <!-- no translation found for action_add_to_workspace (215894119683164916) -->
@@ -153,7 +141,7 @@
     <string name="action_move_here" msgid="2170188780612570250">"Di chuyển mục vào đây"</string>
     <string name="item_added_to_workspace" msgid="4211073925752213539">"Đã thêm mục vào màn hình chính"</string>
     <string name="item_removed" msgid="851119963877842327">"Đã xóa mục"</string>
-    <string name="undo" msgid="4151576204245173321">"Hoàn tác"</string>
+    <string name="undo" msgid="4151576204245173321">"Hủy"</string>
     <string name="action_move" msgid="4339390619886385032">"Di chuyển mục"</string>
     <string name="move_to_empty_cell" msgid="2833711483015685619">"Di chuyển đến hàng <xliff:g id="NUMBER_0">%1$s</xliff:g> cột <xliff:g id="NUMBER_1">%2$s</xliff:g>"</string>
     <string name="move_to_position" msgid="6750008980455459790">"Di chuyển tới vị trí <xliff:g id="NUMBER">%1$s</xliff:g>"</string>
@@ -175,15 +163,20 @@
     <string name="action_deep_shortcut" msgid="2864038805849372848">"Lối tắt"</string>
     <string name="shortcuts_menu_with_notifications_description" msgid="2676582286544232849">"Phím tắt và thông báo"</string>
     <string name="action_dismiss_notification" msgid="5909461085055959187">"Loại bỏ"</string>
+    <string name="accessibility_close" msgid="2277148124685870734">"Đóng"</string>
     <string name="notification_dismissed" msgid="6002233469409822874">"Đã loại bỏ thông báo"</string>
     <string name="all_apps_personal_tab" msgid="4190252696685155002">"Cá nhân"</string>
-    <string name="all_apps_work_tab" msgid="4884822796154055118">"Cơ quan"</string>
+    <string name="all_apps_work_tab" msgid="4884822796154055118">"Công việc"</string>
     <string name="work_profile_toggle_label" msgid="3081029915775481146">"Hồ sơ công việc"</string>
-    <string name="bottom_work_tab_user_education_title" msgid="5785851780786322825">"Tìm ứng dụng công việc tại đây"</string>
-    <string name="bottom_work_tab_user_education_body" msgid="2818107472360579152">"Mỗi ứng dụng công việc đều có một huy hiệu và được tổ chức của bạn bảo mật. Bạn có thể di chuyển ứng dụng đến Màn hình chính để truy cập dễ dàng hơn."</string>
-    <string name="work_mode_on_label" msgid="4781128097185272916">"Do tổ chức của bạn quản lý"</string>
-    <string name="work_mode_off_label" msgid="3194894777601421047">"Thông báo và ứng dụng đang tắt"</string>
-    <string name="bottom_work_tab_user_education_close_button" msgid="4224492243977802135">"Đóng"</string>
-    <string name="bottom_work_tab_user_education_closed" msgid="1098340939861869465">"Đã đóng"</string>
+    <string name="work_profile_edu_work_apps" msgid="7895468576497746520">"Các ứng dụng công việc được gắn huy hiệu và quản trị viên CNTT có thể nhìn thấy"</string>
+    <string name="work_profile_edu_accept" msgid="6069788082535149071">"OK"</string>
+    <string name="work_apps_paused_title" msgid="3040901117349444598">"Đã tạm dừng các ứng dụng công việc"</string>
+    <string name="work_apps_paused_body" msgid="261634750995824906">"Các ứng dụng công việc không thể gửi thông báo cho bạn, sử dụng pin hoặc truy cập thông tin vị trí của bạn"</string>
+    <string name="work_apps_paused_content_description" msgid="5149623040804051095">"Ứng dụng công việc đang tắt. Các ứng dụng công việc không thể gửi thông báo cho bạn, sử dụng pin hoặc truy cập thông tin vị trí của bạn"</string>
+    <string name="work_apps_paused_edu_banner" msgid="8872412121608402058">"Các ứng dụng công việc được gắn huy hiệu và quản trị viên CNTT có thể nhìn thấy"</string>
+    <string name="work_apps_paused_edu_accept" msgid="6377476824357318532">"Tôi hiểu"</string>
+    <string name="work_apps_pause_btn_text" msgid="1921059713673767460">"Tắt ứng dụng công việc"</string>
+    <string name="work_apps_enable_btn_text" msgid="1156432622148413741">"Bật ứng dụng công việc"</string>
+    <string name="developer_options_filter_hint" msgid="5896817443635989056">"Bộ lọc"</string>
     <string name="remote_action_failed" msgid="1383965239183576790">"Không thực hiện được thao tác: <xliff:g id="WHAT">%1$s</xliff:g>"</string>
 </resources>