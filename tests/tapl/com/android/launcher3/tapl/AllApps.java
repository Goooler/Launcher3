--- conflicted
+++ resolved
@@ -22,6 +22,7 @@
 import android.widget.TextView;
 
 import androidx.annotation.NonNull;
+import androidx.annotation.Nullable;
 import androidx.test.uiautomator.By;
 import androidx.test.uiautomator.BySelector;
 import androidx.test.uiautomator.Direction;
@@ -50,14 +51,8 @@
         // Wait for the recycler to populate.
         mLauncher.waitForObjectInContainer(appListRecycler, By.clazz(TextView.class));
         verifyNotFrozen("All apps freeze flags upon opening all apps");
-<<<<<<< HEAD
-        mIconHeight = mLauncher.getTestInfo(
-                TestProtocol.REQUEST_ICON_HEIGHT).
-                getInt(TestProtocol.TEST_INFO_RESPONSE_FIELD);
-=======
         mIconHeight = mLauncher.getTestInfo(TestProtocol.REQUEST_ICON_HEIGHT)
                 .getInt(TestProtocol.TEST_INFO_RESPONSE_FIELD);
->>>>>>> daf801c6
     }
 
     private boolean hasClickableIcon(UiObject2 allAppsContainer, UiObject2 appListRecycler,
@@ -98,14 +93,14 @@
     }
 
     /**
-     * Finds an icon. Fails if the icon doesn't exist. Scrolls the app list when needed to make
-     * sure the icon is visible.
+     * Finds an icon. If the icon doesn't exist, return null.
+     * Scrolls the app list when needed to make sure the icon is visible.
      *
      * @param appName name of the app.
-     * @return The app.
-     */
-    @NonNull
-    public AppIcon getAppIcon(String appName) {
+     * @return The app if found, and null if not found.
+     */
+    @Nullable
+    public AppIcon tryGetAppIcon(String appName) {
         try (LauncherInstrumentation.Closable e = mLauncher.eventsCheck();
              LauncherInstrumentation.Closable c = mLauncher.addContextLayer(
                      "getting app icon " + appName + " on all apps")) {
@@ -135,6 +130,7 @@
                                         .collect(Collectors.toList()),
                                 mLauncher.getVisibleBounds(searchBox).bottom
                                         - mLauncher.getVisibleBounds(allAppsContainer).top);
+                        verifyActiveContainer();
                         final int newScroll = getAllAppsScroll();
                         mLauncher.assertTrue(
                                 "Scrolled in a wrong direction in AllApps: from " + scroll + " to "
@@ -144,27 +140,16 @@
                         mLauncher.assertTrue(
                                 "Exceeded max scroll attempts: " + MAX_SCROLL_ATTEMPTS,
                                 ++attempts <= MAX_SCROLL_ATTEMPTS);
-                        verifyActiveContainer();
                         scroll = newScroll;
                     }
                 }
                 verifyActiveContainer();
             }
-
             // Ignore bottom offset selection here as there might not be any scroll more scroll
             // region available.
-            mLauncher.assertTrue("Unable to scroll to a clickable icon: " + appName,
-                    hasClickableIcon(allAppsContainer, appListRecycler, appIconSelector,
-                            deviceHeight));
-
-<<<<<<< HEAD
-            final UiObject2 appIcon = mLauncher.waitForObjectInContainer(appListRecycler,
-                    appIconSelector);
-            return new AppIcon(mLauncher, appIcon);
-        }
-    }
-
-=======
+            if (hasClickableIcon(
+                    allAppsContainer, appListRecycler, appIconSelector, deviceHeight)) {
+
                 final UiObject2 appIcon = mLauncher.waitForObjectInContainer(appListRecycler,
                         appIconSelector);
                 return createAppIcon(appIcon);
@@ -190,7 +175,6 @@
 
     protected abstract AppIcon createAppIcon(UiObject2 icon);
 
->>>>>>> daf801c6
     private void scrollBackToBeginning() {
         try (LauncherInstrumentation.Closable c = mLauncher.addContextLayer(
                 "want to scroll back in all apps")) {
