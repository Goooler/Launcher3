/*
 * Copyright (C) 2018 The Android Open Source Project
 *
 * Licensed under the Apache License, Version 2.0 (the "License");
 * you may not use this file except in compliance with the License.
 * You may obtain a copy of the License at
 *
 *      http://www.apache.org/licenses/LICENSE-2.0
 *
 * Unless required by applicable law or agreed to in writing, software
 * distributed under the License is distributed on an "AS IS" BASIS,
 * WITHOUT WARRANTIES OR CONDITIONS OF ANY KIND, either express or implied.
 * See the License for the specific language governing permissions and
 * limitations under the License.
 */

package com.android.launcher3.tapl;

import android.widget.TextView;

import androidx.test.uiautomator.By;
import androidx.test.uiautomator.BySelector;
import androidx.test.uiautomator.UiObject2;

import com.android.launcher3.testing.TestProtocol;

import java.util.regex.Pattern;

/**
 * App icon, whether in all apps, workspace or the taskbar.
 */
<<<<<<< HEAD
public final class AppIcon extends Launchable {

    private static final Pattern LONG_CLICK_EVENT = Pattern.compile("onAllAppsItemLongClick");
=======
public abstract class AppIcon extends Launchable {
>>>>>>> daf801c6

    AppIcon(LauncherInstrumentation launcher, UiObject2 icon) {
        super(launcher, icon);
    }

    static BySelector getAppIconSelector(String appName, LauncherInstrumentation launcher) {
        return By.clazz(TextView.class).text(appName).pkg(launcher.getLauncherPackageName());
    }

<<<<<<< HEAD
=======
    static BySelector getAnyAppIconSelector() {
        return By.clazz(TextView.class);
    }

    protected abstract Pattern getLongClickEvent();

>>>>>>> daf801c6
    /**
     * Long-clicks the icon to open its menu.
     */
    public AppIconMenu openMenu() {
        try (LauncherInstrumentation.Closable e = mLauncher.eventsCheck()) {
<<<<<<< HEAD
            return new AppIconMenu(mLauncher, mLauncher.clickAndGet(
                    mObject, "popup_container", LONG_CLICK_EVENT));
=======
            return createMenu(mLauncher.clickAndGet(
                    mObject, "popup_container", getLongClickEvent()));
>>>>>>> daf801c6
        }
    }

    /**
     * Long-clicks the icon to open its menu, and looks at the deep shortcuts container only.
     */
    public AppIconMenu openDeepShortcutMenu() {
        try (LauncherInstrumentation.Closable e = mLauncher.eventsCheck()) {
<<<<<<< HEAD
            return new AppIconMenu(mLauncher, mLauncher.clickAndGet(
                    mObject, "deep_shortcuts_container", LONG_CLICK_EVENT));
        }
    }
=======
            return createMenu(mLauncher.clickAndGet(
                    mObject, "deep_shortcuts_container", getLongClickEvent()));
        }
    }

    protected abstract AppIconMenu createMenu(UiObject2 menu);
>>>>>>> daf801c6

    @Override
    protected void addExpectedEventsForLongClick() {
        mLauncher.expectEvent(TestProtocol.SEQUENCE_MAIN, LONG_CLICK_EVENT);
    }

    @Override
    protected String getLongPressIndicator() {
        return "popup_container";
    }

    @Override
    protected void expectActivityStartEvents() {
        mLauncher.expectEvent(TestProtocol.SEQUENCE_MAIN, LauncherInstrumentation.EVENT_START);
    }

    @Override
    protected String launchableType() {
        return "app icon";
    }
}<|MERGE_RESOLUTION|>--- conflicted
+++ resolved
@@ -29,13 +29,7 @@
 /**
  * App icon, whether in all apps, workspace or the taskbar.
  */
-<<<<<<< HEAD
-public final class AppIcon extends Launchable {
-
-    private static final Pattern LONG_CLICK_EVENT = Pattern.compile("onAllAppsItemLongClick");
-=======
 public abstract class AppIcon extends Launchable {
->>>>>>> daf801c6
 
     AppIcon(LauncherInstrumentation launcher, UiObject2 icon) {
         super(launcher, icon);
@@ -45,27 +39,19 @@
         return By.clazz(TextView.class).text(appName).pkg(launcher.getLauncherPackageName());
     }
 
-<<<<<<< HEAD
-=======
     static BySelector getAnyAppIconSelector() {
         return By.clazz(TextView.class);
     }
 
     protected abstract Pattern getLongClickEvent();
 
->>>>>>> daf801c6
     /**
      * Long-clicks the icon to open its menu.
      */
     public AppIconMenu openMenu() {
         try (LauncherInstrumentation.Closable e = mLauncher.eventsCheck()) {
-<<<<<<< HEAD
-            return new AppIconMenu(mLauncher, mLauncher.clickAndGet(
-                    mObject, "popup_container", LONG_CLICK_EVENT));
-=======
             return createMenu(mLauncher.clickAndGet(
                     mObject, "popup_container", getLongClickEvent()));
->>>>>>> daf801c6
         }
     }
 
@@ -74,23 +60,16 @@
      */
     public AppIconMenu openDeepShortcutMenu() {
         try (LauncherInstrumentation.Closable e = mLauncher.eventsCheck()) {
-<<<<<<< HEAD
-            return new AppIconMenu(mLauncher, mLauncher.clickAndGet(
-                    mObject, "deep_shortcuts_container", LONG_CLICK_EVENT));
-        }
-    }
-=======
             return createMenu(mLauncher.clickAndGet(
                     mObject, "deep_shortcuts_container", getLongClickEvent()));
         }
     }
 
     protected abstract AppIconMenu createMenu(UiObject2 menu);
->>>>>>> daf801c6
 
     @Override
     protected void addExpectedEventsForLongClick() {
-        mLauncher.expectEvent(TestProtocol.SEQUENCE_MAIN, LONG_CLICK_EVENT);
+        mLauncher.expectEvent(TestProtocol.SEQUENCE_MAIN, getLongClickEvent());
     }
 
     @Override
